--- conflicted
+++ resolved
@@ -128,6 +128,10 @@
         return _multiSessionInterval;
     }
 
+    protected int getDuplicateMetaConnectHttpResponseCode() {
+        return _duplicateMetaConnectHttpResponseCode;
+    }
+
     public abstract boolean accept(HttpServletRequest request);
 
     public abstract void handle(HttpServletRequest request, HttpServletResponse response) throws IOException, ServletException;
@@ -770,11 +774,7 @@
                 if (_logger.isDebugEnabled()) {
                     _logger.debug("Cancelling {}", message);
                 }
-<<<<<<< HEAD
                 error(new TimeoutException());
-=======
-                error(_duplicateMetaConnectHttpResponseCode);
->>>>>>> 2a647ac1
             }
         }
 
