/*
 * Copyright (c) 2008-2019 the original author or authors.
 *
 * Licensed under the Apache License, Version 2.0 (the "License");
 * you may not use this file except in compliance with the License.
 * You may obtain a copy of the License at
 *
 *     http://www.apache.org/licenses/LICENSE-2.0
 *
 * Unless required by applicable law or agreed to in writing, software
 * distributed under the License is distributed on an "AS IS" BASIS,
 * WITHOUT WARRANTIES OR CONDITIONS OF ANY KIND, either express or implied.
 * See the License for the specific language governing permissions and
 * limitations under the License.
 */
package org.cometd.server.transport;

import java.util.Arrays;
import java.util.HashMap;
import java.util.List;
import java.util.Map;
import java.util.concurrent.TimeUnit;
import java.util.regex.Matcher;
import java.util.regex.Pattern;
import java.util.stream.Collectors;

import org.cometd.server.AbstractBayeuxClientServerTest;
import org.cometd.server.ServerSessionImpl;
import org.eclipse.jetty.client.api.ContentResponse;
import org.eclipse.jetty.client.api.Request;
import org.eclipse.jetty.http.HttpFields;
import org.eclipse.jetty.http.HttpHeader;
import org.junit.Assert;
import org.junit.Test;

public class BrowserMappingTest extends AbstractBayeuxClientServerTest {
    public BrowserMappingTest(String serverTransport) {
        super(serverTransport);
    }

    @Test
    public void testBayeuxBrowserMapping() throws Exception {
        startServer(null);

        AbstractHttpTransport transport = new JSONTransport(bayeux);
        transport.init();

        ServerSessionImpl session = new ServerSessionImpl(bayeux);
        session.setBrowserId("browser1");
        Assert.assertTrue(transport.incBrowserId(session, false));
        Assert.assertFalse(transport.incBrowserId(session, false));
        transport.decBrowserId(session, false);
        Assert.assertTrue(transport.incBrowserId(session, false));
        transport.decBrowserId(session, false);
    }

    @Test
    public void testSameDomainWithCookieHoldsConnect() throws Exception {
        startServer(null);

        Request handshake = newBayeuxRequest("" +
                "[{" +
                "\"channel\": \"/meta/handshake\"," +
                "\"version\": \"1.0\"," +
                "\"minimumVersion\": \"1.0\"," +
                "\"supportedConnectionTypes\": [\"long-polling\"]" +
                "}]");
        ContentResponse response = handshake.send();
        Assert.assertEquals(200, response.getStatus());
        Assert.assertTrue(isSuccessful(response));

        String clientId = extractClientId(response);

        // First connect always returns immediately
        Request connect1 = newBayeuxRequest("[{" +
                "\"channel\": \"/meta/connect\"," +
                "\"clientId\": \"" + clientId + "\"," +
                "\"connectionType\": \"long-polling\"" +
                "}]");
        response = connect1.send();
        Assert.assertEquals(200, response.getStatus());
        Assert.assertTrue(isSuccessful(response));

        long begin = System.nanoTime();
        Request connect2 = newBayeuxRequest("[{" +
                "\"channel\": \"/meta/connect\"," +
                "\"clientId\": \"" + clientId + "\"," +
                "\"connectionType\": \"long-polling\"" +
                "}]");
        response = connect2.timeout(timeout * 2, TimeUnit.SECONDS).send();
        Assert.assertEquals(200, response.getStatus());
        Assert.assertTrue(isSuccessful(response));
        long elapsed = TimeUnit.NANOSECONDS.toMillis(System.nanoTime() - begin);
        Assert.assertTrue("" + elapsed, elapsed >= (timeout - timeout / 10));
    }

    @Test
    public void testSameDomainWithoutCookieYieldsUnknownClient() throws Exception {
        startServer(null);

        Request handshake = newBayeuxRequest("" +
                "[{" +
                "\"channel\": \"/meta/handshake\"," +
                "\"version\": \"1.0\"," +
                "\"minimumVersion\": \"1.0\"," +
                "\"supportedConnectionTypes\": [\"long-polling\"]" +
                "}]");
        ContentResponse response = handshake.send();
        Assert.assertEquals(200, response.getStatus());
        Assert.assertTrue(isSuccessful(response));

        String clientId = extractClientId(response);

        // First connect always returns immediately
        Request connect1 = newBayeuxRequest("[{" +
                "\"channel\": \"/meta/connect\"," +
                "\"clientId\": \"" + clientId + "\"," +
                "\"connectionType\": \"long-polling\"" +
                "}]");
        response = connect1.send();
        Assert.assertEquals(200, response.getStatus());
        Assert.assertTrue(isSuccessful(response));

        // Remove cookie.
        httpClient.getCookieStore().removeAll();

        long begin = System.nanoTime();
        Request connect2 = newBayeuxRequest("[{" +
                "\"channel\": \"/meta/connect\"," +
                "\"clientId\": \"" + clientId + "\"," +
                "\"connectionType\": \"long-polling\"" +
                "}]");
        response = connect2.timeout(timeout * 2, TimeUnit.SECONDS).send();
        Assert.assertEquals(200, response.getStatus());
        Assert.assertFalse(isSuccessful(response));
        long elapsed = TimeUnit.NANOSECONDS.toMillis(System.nanoTime() - begin);
        Assert.assertTrue("" + elapsed, elapsed < timeout / 2);
    }

    @Test
    public void testSameDomainWithoutCookieTrustClientSessionHoldsConnect() throws Exception {
        Map<String, String> options = new HashMap<>();
        options.put(AbstractHttpTransport.TRUST_CLIENT_SESSION, String.valueOf(true));
        startServer(options);

        Request handshake = newBayeuxRequest("" +
                "[{" +
                "\"channel\": \"/meta/handshake\"," +
                "\"version\": \"1.0\"," +
                "\"minimumVersion\": \"1.0\"," +
                "\"supportedConnectionTypes\": [\"long-polling\"]" +
                "}]");
        ContentResponse response = handshake.send();
        Assert.assertEquals(200, response.getStatus());
        Assert.assertTrue(isSuccessful(response));

        String clientId = extractClientId(response);

        // First connect always returns immediately
        Request connect1 = newBayeuxRequest("[{" +
                "\"channel\": \"/meta/connect\"," +
                "\"clientId\": \"" + clientId + "\"," +
                "\"connectionType\": \"long-polling\"" +
                "}]");
        response = connect1.send();
        Assert.assertEquals(200, response.getStatus());
        Assert.assertTrue(isSuccessful(response));

        // Remove cookie.
        httpClient.getCookieStore().removeAll();

        long begin = System.nanoTime();
        Request connect2 = newBayeuxRequest("[{" +
                "\"channel\": \"/meta/connect\"," +
                "\"clientId\": \"" + clientId + "\"," +
                "\"connectionType\": \"long-polling\"" +
                "}]");
        response = connect2.timeout(timeout * 2, TimeUnit.SECONDS).send();
        Assert.assertEquals(200, response.getStatus());
        Assert.assertTrue(isSuccessful(response));
        long elapsed = TimeUnit.NANOSECONDS.toMillis(System.nanoTime() - begin);
        Assert.assertTrue("" + elapsed, elapsed >= timeout - (timeout / 10));
    }

    @Test
    public void testDifferentDomainWithoutCookieTrustClientSessionHoldsConnect() throws Exception {
        Map<String, String> options = new HashMap<>();
        options.put(AbstractHttpTransport.TRUST_CLIENT_SESSION, String.valueOf(true));
        startServer(options);

        Request handshake = newBayeuxRequest("" +
                "[{" +
                "\"channel\": \"/meta/handshake\"," +
                "\"version\": \"1.0\"," +
                "\"minimumVersion\": \"1.0\"," +
                "\"supportedConnectionTypes\": [\"long-polling\"]" +
                "}]");
        ContentResponse response = handshake.send();
        Assert.assertEquals(200, response.getStatus());
        Assert.assertTrue(isSuccessful(response));

        String clientId = extractClientId(response);

        // Remove cookie.
        httpClient.getCookieStore().removeAll();

        // First connect always returns immediately
        Request connect1 = newBayeuxRequest("[{" +
                "\"channel\": \"/meta/connect\"," +
                "\"clientId\": \"" + clientId + "\"," +
                "\"connectionType\": \"long-polling\"" +
                "}]");
        connect1.header(HttpHeader.HOST.asString(), "http://127.0.0.1:" + port);
        connect1.header("Origin", "http://localhost:" + port);
        response = connect1.send();
        Assert.assertEquals(200, response.getStatus());
        Assert.assertTrue(isSuccessful(response));

        long begin = System.nanoTime();
        Request connect2 = newBayeuxRequest("[{" +
                "\"channel\": \"/meta/connect\"," +
                "\"clientId\": \"" + clientId + "\"," +
                "\"connectionType\": \"long-polling\"" +
                "}]");
        connect2.header(HttpHeader.HOST.asString(), "http://127.0.0.1:" + port);
        connect2.header("Origin", "http://localhost:" + port);
        response = connect2.timeout(timeout * 2, TimeUnit.SECONDS).send();
        Assert.assertEquals(200, response.getStatus());
        Assert.assertTrue(isSuccessful(response));
        long elapsed = TimeUnit.NANOSECONDS.toMillis(System.nanoTime() - begin);
        Assert.assertTrue("" + elapsed, elapsed >= (timeout - timeout / 10));
    }

    @Test
    public void testCookieConfiguration() throws Exception {
        String cookieName = "cookie_name";
        String cookieDomain = "cookie_domain";
        String cookiePath = "cookie_path";
        String cookieSameSite = "Lax";

        Map<String, String> options = new HashMap<>();
        options.put(JSONTransport.BROWSER_COOKIE_NAME_OPTION, cookieName);
        options.put(JSONTransport.BROWSER_COOKIE_DOMAIN_OPTION, cookieDomain);
        options.put(JSONTransport.BROWSER_COOKIE_PATH_OPTION, cookiePath);
        options.put(JSONTransport.BROWSER_COOKIE_SAME_SITE_OPTION, cookieSameSite);
        startServer(options);

        Request handshake = newBayeuxRequest("" +
                "[{" +
                "\"channel\": \"/meta/handshake\"," +
                "\"version\": \"1.0\"," +
                "\"minimumVersion\": \"1.0\"," +
                "\"supportedConnectionTypes\": [\"long-polling\"]" +
                "}]");
        ContentResponse response = handshake.send();
        Assert.assertEquals(200, response.getStatus());
        Assert.assertTrue(isSuccessful(response));

        HttpFields headers = response.getHeaders();
        String cookie = headers.get(HttpHeader.SET_COOKIE);
        List<String> parts = Arrays.stream(cookie.split(";")).map(String::trim).collect(Collectors.toList());
        boolean hasCookieName = false;
        for (String part : parts) {
            if (part.startsWith(cookieName + "=")) {
                hasCookieName = true;
            }
        }
        Assert.assertTrue(hasCookieName);
<<<<<<< HEAD
        Assert.assertTrue(parts.contains("Path=" + cookiePath));
        Assert.assertTrue(parts.contains("Domain=" + cookieDomain));
=======
        Assert.assertTrue(Arrays.asList(parts).contains("Path=" + cookiePath));
        Assert.assertTrue(Arrays.asList(parts).contains("Domain=" + cookieDomain));
        Assert.assertTrue(Arrays.asList(parts).contains("HttpOnly"));
        Assert.assertTrue(Arrays.asList(parts).contains("SameSite=" + cookieSameSite));
>>>>>>> 9781eea0
    }

    private boolean isSuccessful(ContentResponse response) {
        String content = response.getContentAsString();
        Matcher matcher = Pattern.compile("\"successful\"\\s*:\\s*(true|false)").matcher(content);
        Assert.assertTrue(matcher.find());
        return Boolean.parseBoolean(matcher.group(1));
    }
}<|MERGE_RESOLUTION|>--- conflicted
+++ resolved
@@ -266,15 +266,10 @@
             }
         }
         Assert.assertTrue(hasCookieName);
-<<<<<<< HEAD
         Assert.assertTrue(parts.contains("Path=" + cookiePath));
         Assert.assertTrue(parts.contains("Domain=" + cookieDomain));
-=======
-        Assert.assertTrue(Arrays.asList(parts).contains("Path=" + cookiePath));
-        Assert.assertTrue(Arrays.asList(parts).contains("Domain=" + cookieDomain));
-        Assert.assertTrue(Arrays.asList(parts).contains("HttpOnly"));
-        Assert.assertTrue(Arrays.asList(parts).contains("SameSite=" + cookieSameSite));
->>>>>>> 9781eea0
+        Assert.assertTrue(parts.contains("HttpOnly"));
+        Assert.assertTrue(parts.contains("SameSite=" + cookieSameSite));
     }
 
     private boolean isSuccessful(ContentResponse response) {
