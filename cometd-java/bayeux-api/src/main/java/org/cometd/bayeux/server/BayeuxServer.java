/*
 * Copyright (c) 2008-2016 the original author or authors.
 *
 * Licensed under the Apache License, Version 2.0 (the "License");
 * you may not use this file except in compliance with the License.
 * You may obtain a copy of the License at
 *
 *     http://www.apache.org/licenses/LICENSE-2.0
 *
 * Unless required by applicable law or agreed to in writing, software
 * distributed under the License is distributed on an "AS IS" BASIS,
 * WITHOUT WARRANTIES OR CONDITIONS OF ANY KIND, either express or implied.
 * See the License for the specific language governing permissions and
 * limitations under the License.
 */
package org.cometd.bayeux.server;

import java.util.List;

import org.cometd.bayeux.Bayeux;
import org.cometd.bayeux.MarkedReference;
import org.cometd.bayeux.Transport;
import org.cometd.bayeux.client.ClientSession;
import org.cometd.bayeux.client.ClientSessionChannel;

/**
 * <p>The server-side Bayeux interface.</p>
 * <p>An instance of the {@link BayeuxServer} interface is available to
 * web applications via the "{@value #ATTRIBUTE}" attribute
 * of the {@code javax.servlet.ServletContext}.</p>
 * <p>The {@link BayeuxServer} APIs give access to the
 * {@link ServerSession}s via the {@link #getSession(String)}
 * method.  It also allows new {@link LocalSession} to be
 * created within the server using the {@link #newLocalSession(String)}
 * method.</p>
 * <p>{@link ServerChannel} instances may be accessed via the
 * {@link #getChannel(String)} method, but the server has
 * no direct relationship with {@link ClientSessionChannel}s or
 * {@link ClientSession}.</p>
 * <p>If subscription semantics is required, then
 * the {@link #newLocalSession(String)} method should be used to
 * create a {@link LocalSession} that can subscribe and publish
 * like a client-side Bayeux session.</p>
 */
public interface BayeuxServer extends Bayeux
{
    /** ServletContext attribute name used to obtain the Bayeux object */
    public static final String ATTRIBUTE = "org.cometd.bayeux";

    /**
     * <p>Adds the given extension to this Bayeux object.</p>
     *
     * @param extension the extension to add
     * @see #removeExtension(Extension)
     */
    void addExtension(Extension extension);

    /**
     * <p>Removes the given extension from this Bayeux object.</p>
     * @param extension the extension to remove
     * @see #addExtension(Extension)
     */
    void removeExtension(Extension extension);

    /**
     * @return an immutable list of extensions present in this BayeuxServer instance
     * @see #addExtension(Extension)
     */
    List<Extension> getExtensions();

    /**
     * <p>Adds a listener to this Bayeux object.</p>
     *
     * @param listener the listener to add
     * @see #removeListener(BayeuxServerListener)
     */
    void addListener(BayeuxServerListener listener);

    /**
     * <p>Removes a listener from this Bayeux object.</p>
     *
     * @param listener the listener to remove
     * @see #addListener(BayeuxServerListener)
     */
    void removeListener(BayeuxServerListener listener);

    /**
     * @param channelId the channel identifier
     * @return a {@link ServerChannel} with the given {@code channelId},
     * or null if no such channel exists
     * @see #createChannelIfAbsent(String, ConfigurableServerChannel.Initializer...)
     */
    ServerChannel getChannel(String channelId);

    /**
     * @return the list of channels known to this BayeuxServer object
     */
    List<ServerChannel> getChannels();

    /**
     * <p>Creates a {@link ServerChannel} and initializes it atomically if the
     * channel does not exist, or returns it if it already exists.</p>
     * <p>This method can be used instead of adding a {@link ChannelListener}
     * to atomically initialize a channel. The {@code initializers} will be
     * called before any other thread can access the new channel instance.</p>
     * <p>This method should be used when a channel needs to be
     * initialized (e.g. by adding listeners) before any publish or subscribes
     * can occur on the channel, or before any other thread may concurrently
     * create the same channel.</p>
     *
     * @param channelName the channel name
     * @param initializers the initializers invoked to configure the channel
     * @return a {@link MarkedReference} whose reference is the channel, and
     * the mark signals whether the channel has been created because it
     * did not exist before.
     */
    MarkedReference<ServerChannel> createChannelIfAbsent(String channelName, ConfigurableServerChannel.Initializer... initializers);

    /**
     * @param clientId the {@link ServerSession} identifier
     * @return the {@link ServerSession} with the given {@code clientId}
     * or null if no such valid session exists.
     */
    ServerSession getSession(String clientId);

    /**
     * @return the list of {@link ServerSession}s known to this BayeuxServer object
     */
    List<ServerSession> getSessions();

    /**
<<<<<<< HEAD
     * <p>Removes the given {@code session}.</p>
     * <p>This method triggers the listeners that are notified when the session
     * is disconnected normally or times out.</p>
     * @param session the session to remove
     * @return whether the session has been removed
=======
     * <p>Removes the given {@code session} from this BayeuxServer.</p>
     * <p>This method triggers the invocation of all listeners that would be called
     * if the session was disconnected or if the session timed out.</p>
     *
     * @param session the session to remove
     * @return true if the session was known to this BayeuxServer and was removed
>>>>>>> 6c70fa91
     */
    boolean removeSession(ServerSession session);

    /**
     * <p>Creates a new {@link LocalSession}.</p>
     * <p>A {@link LocalSession} is a server-side ClientSession that allows
     * server-side code to have special clients (resident within the same JVM)
     * that can be used to publish and subscribe like a client-side session
     * would do.</p>
     *
     * @param idHint a hint to be included in the unique clientId of the session.
     * @return a new {@link LocalSession}
     */
    LocalSession newLocalSession(String idHint);

    /**
     * @return a new or recycled mutable message instance.
     */
    ServerMessage.Mutable newMessage();

    /**
     * @return the {@link SecurityPolicy} associated with this session
     * @see #setSecurityPolicy(SecurityPolicy)
     */
    public SecurityPolicy getSecurityPolicy();

    /**
     * @param securityPolicy the {@link SecurityPolicy} associated with this session
     * @see #getSecurityPolicy()
     */
    public void setSecurityPolicy(SecurityPolicy securityPolicy);

    /**
     * @return the current transport instance of the current thread
     */
    public Transport getCurrentTransport();

    /**
     * @return the current Context, is equivalent to ((ServerTransport){@link #getCurrentTransport()}).{@link ServerTransport#getContext()}
     */
    public BayeuxContext getContext();

    /**
     * <p>Common base interface for all server-side Bayeux listeners.</p>
     */
    interface BayeuxServerListener extends BayeuxListener
    {
    }

    /**
     * <p>Specialized listener for {@link ServerChannel} events.</p>
     * <p>The {@link ServerChannel.Initializer#configureChannel(ConfigurableServerChannel)}
     * method is called atomically during Channel creation so that the channel may be configured
     * before use. It is guaranteed that in case of concurrent channel creation, the
     * {@link ServerChannel.Initializer#configureChannel(ConfigurableServerChannel)} is
     * invoked exactly once.</p>
     * <p>The other methods are called asynchronously when a channel is added to or removed
     * from a {@link BayeuxServer}, and there is no guarantee that these methods will be called
     * before any other {@link ServerChannel.ServerChannelListener server channel listeners}
     * that may be added during channel configuration.</p>
     */
    public interface ChannelListener extends BayeuxServerListener, ConfigurableServerChannel.Initializer
    {
        /**
         * <p>Callback invoked when a {@link ServerChannel} has been added to a {@link BayeuxServer} object.</p>
         *
         * @param channel the channel that has been added
         */
        public void channelAdded(ServerChannel channel);

        /**
         * <p>Callback invoked when a {@link ServerChannel} has been removed from a {@link BayeuxServer} object.</p>
         *
         * @param channelId the channel identifier of the channel that has been removed.
         */
        public void channelRemoved(String channelId);
    }

    /**
     * <p>Specialized listener for {@link ServerSession} events.</p>
     * <p>This listener is called when a {@link ServerSession} is added
     * or removed from a {@link BayeuxServer}.</p>
     */
    public interface SessionListener extends BayeuxServerListener
    {
        /**
         * <p>Callback invoked when a {@link ServerSession} has been added to a {@link BayeuxServer} object.</p>
         *
         * @param session the session that has been added
         * @param message the handshake message from the client
         */
        public void sessionAdded(ServerSession session, ServerMessage message);

        /**
         * <p>Callback invoked when a {@link ServerSession} has been removed from a {@link BayeuxServer} object.</p>
         *
         * @param session the session that has been removed
         * @param timedout whether the session has been removed for a timeout or not
         */
        public void sessionRemoved(ServerSession session, boolean timedout);
    }

    /**
     * <p>Specialized listener for {@link ServerChannel} subscription events.</p>
     * <p>This listener is called when a subscribe message or an unsubscribe message
     * occurs for any channel known to the {@link BayeuxServer}.</p>
     * <p>This interface the correspondent of the {@link ServerChannel.SubscriptionListener}
     * interface, but it is invoked for any session and any channel known to the
     * {@link BayeuxServer}, <em>after</em> having invoked the {@link ServerChannel.SubscriptionListener}.</p>
     */
    public interface SubscriptionListener extends BayeuxServerListener
    {
        /**
         * <p>Callback invoked when a {@link ServerSession} subscribes to a {@link ServerChannel}.</p>
         *
         * @param session the session that subscribes
         * @param channel the channel to subscribe to
         * @param message the subscription message sent by the client, or null in case of
         *                server-side subscription via {@link ServerChannel#subscribe(ServerSession)}
         */
        public void subscribed(ServerSession session, ServerChannel channel, ServerMessage message);

        /**
         * <p>Callback invoked when a {@link ServerSession} unsubscribes from a {@link ServerChannel}.</p>
         *
         * @param session the session that unsubscribes
         * @param channel the channel to unsubscribe from
         * @param message the unsubscription message sent by the client, or null in case of
         *                server-side unsubscription via {@link ServerChannel#unsubscribe(ServerSession)}
         */
        public void unsubscribed(ServerSession session, ServerChannel channel, ServerMessage message);
    }

    /**
     * <p>Extension API for {@link BayeuxServer}.</p>
     * <p>Implementations of this interface allow to modify incoming and outgoing messages
     * respectively just before and just after they are handled by the implementation,
     * either on client side or server side.</p>
     * <p>Extensions are be registered in order and one extension may allow subsequent
     * extensions to process the message by returning true from the callback method, or
     * forbid further processing by returning false.</p>
     *
     * @see BayeuxServer#addExtension(Extension)
     */
    public interface Extension
    {
        /**
         * <p>Callback method invoked every time a normal message is incoming.</p>
         *
         * @param from the session that sent the message
         * @param message the incoming message
         * @return true if message processing should continue, false if it should stop
         */
        boolean rcv(ServerSession from, ServerMessage.Mutable message);

        /**
         * <p>Callback method invoked every time a meta message is incoming.</p>
         *
         * @param from the session that sent the message
         * @param message the incoming meta message
         * @return true if message processing should continue, false if it should stop
         */
        boolean rcvMeta(ServerSession from, ServerMessage.Mutable message);

        /**
         * <p>Callback method invoked every time a normal message is outgoing.</p>
         *
         * @param from the session that sent the message or null
         * @param to the session the message is sent to, or null for a publish.
         * @param message the outgoing message
         * @return true if message processing should continue, false if it should stop
         */
        boolean send(ServerSession from, ServerSession to, ServerMessage.Mutable message);

        /**
         * <p>Callback method invoked every time a meta message is outgoing.</p>
         *
         * @param to the session the message is sent to, or null for a publish.
         * @param message the outgoing meta message
         * @return true if message processing should continue, false if it should stop
         */
        boolean sendMeta(ServerSession to, ServerMessage.Mutable message);

        /**
         * Empty implementation of {@link Extension}.
         */
        public static class Adapter implements Extension
        {
            public boolean rcv(ServerSession from, ServerMessage.Mutable message)
            {
                return true;
            }

            public boolean rcvMeta(ServerSession from, ServerMessage.Mutable message)
            {
                return true;
            }

            public boolean send(ServerSession from, ServerSession to, ServerMessage.Mutable message)
            {
                return true;
            }

            public boolean sendMeta(ServerSession to, ServerMessage.Mutable message)
            {
                return true;
            }
        }
    }
}<|MERGE_RESOLUTION|>--- conflicted
+++ resolved
@@ -129,20 +129,12 @@
     List<ServerSession> getSessions();
 
     /**
-<<<<<<< HEAD
-     * <p>Removes the given {@code session}.</p>
-     * <p>This method triggers the listeners that are notified when the session
-     * is disconnected normally or times out.</p>
-     * @param session the session to remove
-     * @return whether the session has been removed
-=======
      * <p>Removes the given {@code session} from this BayeuxServer.</p>
      * <p>This method triggers the invocation of all listeners that would be called
      * if the session was disconnected or if the session timed out.</p>
      *
      * @param session the session to remove
      * @return true if the session was known to this BayeuxServer and was removed
->>>>>>> 6c70fa91
      */
     boolean removeSession(ServerSession session);
 
