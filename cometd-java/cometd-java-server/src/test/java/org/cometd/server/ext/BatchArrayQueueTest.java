/*
 * Copyright (c) 2008-2016 the original author or authors.
 *
 * Licensed under the Apache License, Version 2.0 (the "License");
 * you may not use this file except in compliance with the License.
 * You may obtain a copy of the License at
 *
 *     http://www.apache.org/licenses/LICENSE-2.0
 *
 * Unless required by applicable law or agreed to in writing, software
 * distributed under the License is distributed on an "AS IS" BASIS,
 * WITHOUT WARRANTIES OR CONDITIONS OF ANY KIND, either express or implied.
 * See the License for the specific language governing permissions and
 * limitations under the License.
 */
package org.cometd.server.ext;

import java.util.ArrayDeque;
import java.util.Queue;

import org.junit.Assert;
import org.junit.Test;

public class BatchArrayQueueTest {
    @Test
    public void test_Offer_Next_Offer_Export_Clear() throws Exception {
        BatchArrayQueue<String> queue = new BatchArrayQueue<>(16, this);

        queue.offer("A");
        long batch = queue.getBatch();
        queue.nextBatch();

        queue.offer("B");

        Queue<String> target = new ArrayDeque<>();
        queue.exportMessagesToBatch(target, batch);

        Assert.assertEquals(1, target.size());
        Assert.assertTrue(target.peek().startsWith("A"));

        queue.clearToBatch(batch);

        Assert.assertEquals(1, queue.size());
        Assert.assertTrue(queue.peek().startsWith("B"));
    }

    @Test
    public void test_Offer_Grow_Poll_Offer() throws Exception {
        BatchArrayQueue<String> queue = new BatchArrayQueue<>(2, this);

        queue.offer("A1");
        queue.offer("A2");
        queue.offer("A3");

        long batch = queue.getBatch();
        queue.nextBatch();
        long nextBatch = queue.getBatch();

        queue.offer("B1");

        Assert.assertEquals(batch, queue.batchOf(0));
        Assert.assertEquals(batch, queue.batchOf(1));
        Assert.assertEquals(batch, queue.batchOf(2));
        Assert.assertEquals(nextBatch, queue.batchOf(3));

        queue.poll();
        queue.offer("B2");

        Assert.assertEquals(batch, queue.batchOf(0));
        Assert.assertEquals(batch, queue.batchOf(1));
        Assert.assertEquals(nextBatch, queue.batchOf(2));
        Assert.assertEquals(nextBatch, queue.batchOf(3));
    }

    @Test
    public void test_Offer_Grow_Next_Offer_Grow_Export_Clear() throws Exception {
        BatchArrayQueue<String> queue = new BatchArrayQueue<>(2, this);

        queue.offer("A1");
        queue.offer("A2");
        queue.offer("A3");
        long batch = queue.getBatch();
        queue.nextBatch();

        queue.offer("B1");
        queue.offer("B2");
        queue.offer("B3");

        Queue<String> target = new ArrayDeque<>();
        queue.exportMessagesToBatch(target, batch);

        Assert.assertEquals(3, target.size());
        for (String element : target) {
            Assert.assertTrue(element.startsWith("A"));
        }

        queue.clearToBatch(batch);

<<<<<<< HEAD
        for (String element : queue)
=======
        for (String element : queue) {
>>>>>>> ed602f7e
            Assert.assertTrue(element.startsWith("B"));
        }
    }
}<|MERGE_RESOLUTION|>--- conflicted
+++ resolved
@@ -96,11 +96,7 @@
 
         queue.clearToBatch(batch);
 
-<<<<<<< HEAD
-        for (String element : queue)
-=======
         for (String element : queue) {
->>>>>>> ed602f7e
             Assert.assertTrue(element.startsWith("B"));
         }
     }
