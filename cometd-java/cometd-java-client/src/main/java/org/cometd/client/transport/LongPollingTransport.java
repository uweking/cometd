--- conflicted
+++ resolved
@@ -79,14 +79,10 @@
     {
         super.init();
         _aborted = false;
-<<<<<<< HEAD
         long defaultMaxNetworkDelay = _httpClient.getIdleTimeout();
         if (defaultMaxNetworkDelay <= 0)
             defaultMaxNetworkDelay = 10000;
-        _maxNetworkDelay = getOption(MAX_NETWORK_DELAY_OPTION, defaultMaxNetworkDelay);
-=======
-        setMaxNetworkDelay(_httpClient.getTimeout());
->>>>>>> fd1c28f0
+        setMaxNetworkDelay(defaultMaxNetworkDelay);
         Pattern uriRegexp = Pattern.compile("(^https?://(((\\[[^\\]]+\\])|([^:/\\?#]+))(:(\\d+))?))?([^\\?#]*)(.*)?");
         Matcher uriMatcher = uriRegexp.matcher(getURL());
         if (uriMatcher.matches())
@@ -161,16 +157,11 @@
             }
         });
 
-<<<<<<< HEAD
-        long maxNetworkDelay = _maxNetworkDelay;
+        long maxNetworkDelay = getMaxNetworkDelay();
         if (messages.size() == 1)
         {
             Message.Mutable message = messages.get(0);
             if (Channel.META_CONNECT.equals(message.getChannel()))
-=======
-            long maxNetworkDelay = getMaxNetworkDelay();
-            if (messages.length == 1 && Channel.META_CONNECT.equals(messages[0].getChannel()))
->>>>>>> fd1c28f0
             {
                 Map<String, Object> advice = message.getAdvice();
                 if (advice == null)
