/*
 * Copyright (c) 2008-2019 the original author or authors.
 *
 * Licensed under the Apache License, Version 2.0 (the "License");
 * you may not use this file except in compliance with the License.
 * You may obtain a copy of the License at
 *
 *     http://www.apache.org/licenses/LICENSE-2.0
 *
 * Unless required by applicable law or agreed to in writing, software
 * distributed under the License is distributed on an "AS IS" BASIS,
 * WITHOUT WARRANTIES OR CONDITIONS OF ANY KIND, either express or implied.
 * See the License for the specific language governing permissions and
 * limitations under the License.
 */
package org.cometd.benchmark.client;

import java.io.BufferedReader;
import java.io.File;
import java.io.IOException;
import java.io.InputStreamReader;
import java.lang.management.ManagementFactory;
import java.time.Instant;
import java.time.ZoneId;
import java.time.format.DateTimeFormatter;
import java.util.ArrayList;
import java.util.Arrays;
import java.util.Collections;
import java.util.Date;
import java.util.HashMap;
import java.util.LinkedHashMap;
import java.util.LinkedList;
import java.util.List;
import java.util.Map;
import java.util.Random;
import java.util.concurrent.ConcurrentHashMap;
import java.util.concurrent.ConcurrentMap;
import java.util.concurrent.CountDownLatch;
import java.util.concurrent.Executors;
import java.util.concurrent.ScheduledExecutorService;
import java.util.concurrent.TimeUnit;
import java.util.concurrent.atomic.AtomicInteger;
import java.util.concurrent.atomic.AtomicLong;
import java.util.concurrent.atomic.AtomicStampedReference;

import javax.websocket.ContainerProvider;
import javax.websocket.WebSocketContainer;

import com.fasterxml.jackson.databind.ObjectMapper;
import com.fasterxml.jackson.databind.SerializationFeature;
import org.HdrHistogram.AtomicHistogram;
import org.HdrHistogram.Histogram;
import org.cometd.bayeux.Channel;
import org.cometd.bayeux.ChannelId;
import org.cometd.bayeux.Message;
import org.cometd.bayeux.client.ClientSessionChannel;
import org.cometd.benchmark.Atomics;
import org.cometd.benchmark.Config;
import org.cometd.benchmark.MonitoringQueuedThreadPool;
import org.cometd.client.BayeuxClient;
import org.cometd.client.ext.AckExtension;
import org.cometd.client.transport.ClientTransport;
import org.cometd.client.transport.LongPollingTransport;
import org.cometd.common.JacksonJSONContextClient;
import org.cometd.websocket.client.JettyWebSocketTransport;
import org.cometd.websocket.client.WebSocketTransport;
import org.eclipse.jetty.client.HttpClient;
<<<<<<< HEAD
import org.eclipse.jetty.client.HttpClientTransport;
import org.eclipse.jetty.client.http.HttpClientTransportOverHTTP;
import org.eclipse.jetty.http2.client.HTTP2Client;
import org.eclipse.jetty.http2.client.http.HttpClientTransportOverHTTP2;
=======
import org.eclipse.jetty.client.api.Request;
import org.eclipse.jetty.client.http.HttpClientTransportOverHTTP;
import org.eclipse.jetty.http.HttpHeader;
import org.eclipse.jetty.http.HttpHeaderValue;
>>>>>>> 18bb21c0
import org.eclipse.jetty.jmx.MBeanContainer;
import org.eclipse.jetty.toolchain.perf.HistogramSnapshot;
import org.eclipse.jetty.toolchain.perf.MeasureConverter;
import org.eclipse.jetty.toolchain.perf.PlatformMonitor;
import org.eclipse.jetty.util.SocketAddressResolver;
import org.eclipse.jetty.util.ssl.SslContextFactory;
import org.eclipse.jetty.websocket.client.WebSocketClient;

public class CometDLoadClient implements MeasureConverter {
    private static final String START_FIELD = "start";
    private static final String START_DATE_FIELD = "startDate";

    private final DateTimeFormatter formatter = DateTimeFormatter.ofPattern("yyyy-MM-dd'T'HH:mm:ss.SSSXXX").withZone(ZoneId.of("GMT"));
    private final AtomicHistogram histogram = new AtomicHistogram(TimeUnit.MICROSECONDS.toNanos(1), TimeUnit.MINUTES.toNanos(1), 3);
    private final Random random = new Random();
    private final PlatformMonitor monitor = new PlatformMonitor();
    private final AtomicLong ids = new AtomicLong();
    private final List<LoadBayeuxClient> bayeuxClients = Collections.synchronizedList(new ArrayList<>());
    private final ConcurrentMap<String, ChannelId> channelIds = new ConcurrentHashMap<>();
    private final ConcurrentMap<Integer, AtomicInteger> roomMap = new ConcurrentHashMap<>();
    private final AtomicLong start = new AtomicLong();
    private final AtomicLong end = new AtomicLong();
    private final AtomicLong responses = new AtomicLong();
    private final AtomicLong messages = new AtomicLong();
    private final AtomicLong minLatency = new AtomicLong();
    private final AtomicLong maxLatency = new AtomicLong();
    private final AtomicLong totLatency = new AtomicLong();
    private final AtomicStampedReference<String> maxTime = new AtomicStampedReference<>(null, 0);
    private final Map<String, AtomicStampedReference<Long>> sendTimes = new ConcurrentHashMap<>();
    private final Map<String, AtomicStampedReference<List<Long>>> arrivalTimes = new ConcurrentHashMap<>();
    private final ScheduledExecutorService scheduler = Executors.newScheduledThreadPool(8);
    private final MonitoringQueuedThreadPool threadPool = new MonitoringQueuedThreadPool(0);
    private HttpClient httpClient;
<<<<<<< HEAD
    private WebSocketClient webSocketClient;
    private WebSocketContainer webSocketContainer;
=======
    private LatencyListener latencyListener;
    private HandshakeListener handshakeListener;
    private DisconnectListener disconnectListener;
>>>>>>> 18bb21c0
    private boolean interactive = true;
    private String host = "localhost";
    private int port = 8080;
    private ClientTransportType transport = ClientTransportType.LONG_POLLING;
    private boolean http2 = false;
    private boolean tls = false;
    private int selectors = 1;
    private int maxThreads = 256;
    private String context = Config.CONTEXT_PATH;
    private String channel = "/a";
    private int rooms = 100;
    private int roomsPerClient = 10;
    private boolean ackExtension = false;
    private int iterations = 5;
    private int clients = 1000;
    private int clientTurnover = 0;
    private int batches = 1000;
    private int batchSize = 10;
    private long batchPause = 10000;
    private int messageSize = 50;
    private boolean randomize = false;
    private String file = "./result.json";

    public static void main(String[] args) throws Exception {
        CometDLoadClient client = new CometDLoadClient();
        parseArguments(args, client);
        client.run();
    }

    private static void parseArguments(String[] args, CometDLoadClient client) {
        for (String arg : args) {
            if (arg.equals("--auto")) {
                client.interactive = false;
            } else if (arg.startsWith("--host=")) {
                client.host = arg.substring("--host=".length());
            } else if (arg.startsWith("--port=")) {
                client.port = Integer.parseInt(arg.substring("--port=".length()));
            } else if (arg.startsWith("--transport=")) {
                client.transport = ClientTransportType.valueOf(arg.substring("--transport=".length()));
            } else if (arg.equals("--http2")) {
                client.http2 = true;
            } else if (arg.equals("--tls")) {
                client.tls = true;
            } else if (arg.startsWith("--selectors=")) {
                client.selectors = Integer.parseInt(arg.substring("--selectors=".length()));
            } else if (arg.startsWith("--maxThreads=")) {
                client.maxThreads = Integer.parseInt(arg.substring("--maxThreads=".length()));
            } else if (arg.startsWith("--context=")) {
                client.context = arg.substring("--context=".length());
            } else if (arg.startsWith("--channel=")) {
                client.channel = arg.substring("--channel=".length());
            } else if (arg.startsWith("--rooms=")) {
                client.rooms = Integer.parseInt(arg.substring("--rooms=".length()));
            } else if (arg.startsWith("--roomsPerClient=")) {
                client.roomsPerClient = Integer.parseInt(arg.substring("--roomsPerClient=".length()));
            } else if (arg.equals("--ackExtension")) {
                client.ackExtension = true;
            } else if (arg.startsWith("--iterations=")) {
                client.iterations = Integer.parseInt(arg.substring("--iterations=".length()));
            } else if (arg.startsWith("--clients=")) {
                client.clients = Integer.parseInt(arg.substring("--clients=".length()));
            } else if (arg.startsWith("--clientTurnover=")) {
                client.clientTurnover = Integer.parseInt(arg.substring("--clientTurnover=".length()));
            } else if (arg.startsWith("--batches=")) {
                client.batches = Integer.parseInt(arg.substring("--batches=".length()));
            } else if (arg.startsWith("--batchSize=")) {
                client.batchSize = Integer.parseInt(arg.substring("--batchSize=".length()));
            } else if (arg.startsWith("--batchPause=")) {
                client.batchPause = Long.parseLong(arg.substring("--batchPause=".length()));
            } else if (arg.startsWith("--messageSize=")) {
                client.messageSize = Integer.parseInt(arg.substring("--messageSize=".length()));
            } else if (arg.equals("--randomize")) {
                client.randomize = true;
            } else if (arg.startsWith("--file=")) {
                client.file = arg.substring("--file=".length());
            }
        }
    }

    public void run() throws Exception {
        BufferedReader console = new BufferedReader(new InputStreamReader(System.in));

        String host = this.host;
        if (interactive) {
            host = System.getProperty("cometd.server", host);
            System.err.printf("server [%s]: ", host);
            String value = console.readLine().trim();
            if (value.length() == 0) {
                value = host;
            }
            host = value;
        }

        int port = this.port;
        if (interactive) {
            port = Integer.parseInt(System.getProperty("cometd.port", String.valueOf(port)));
            System.err.printf("port [%d]: ", port);
            String value = console.readLine().trim();
            if (value.length() == 0) {
                value = String.valueOf(port);
            }
            port = Integer.parseInt(value);
        }

        boolean tls = this.tls;
        if (interactive) {
            System.err.printf("use tls [%b]: ", tls);
            String value = console.readLine().trim();
            if (value.length() == 0) {
                value = String.valueOf(tls);
            }
            tls = Boolean.parseBoolean(value);
        }

        int selectors = this.selectors;
        if (interactive) {
            System.err.printf("selectors [%d]: ", selectors);
            String value = console.readLine().trim();
            if (value.length() == 0) {
                value = String.valueOf(selectors);
            }
            selectors = Integer.parseInt(value);
        }

        int maxThreads = this.maxThreads;
        if (interactive) {
            maxThreads = Integer.parseInt(System.getProperty("cometd.threads", String.valueOf(maxThreads)));
            System.err.printf("max threads [%d]: ", maxThreads);
            String value = console.readLine().trim();
            if (value.length() == 0) {
                value = String.valueOf(maxThreads);
            }
            maxThreads = Integer.parseInt(value);
        }

        ClientTransportType transport = this.transport;
        if (interactive) {
            System.err.printf("transports:%n");
            for (ClientTransportType type : ClientTransportType.values()) {
                System.err.printf("  %d - %s%n", type.ordinal(), type.getName());
            }
            System.err.printf("transport [%d]: ", transport.ordinal());
            String value = console.readLine().trim();
            if (value.length() == 0) {
                value = String.valueOf(transport.ordinal());
            }
            transport = ClientTransportType.values()[Integer.parseInt(value)];
        }

        boolean http2 = this.http2;
        if (transport == ClientTransportType.LONG_POLLING) {
            if (interactive) {
                System.err.printf("use HTTP/2 [%b]: ", http2);
                String value = console.readLine().trim();
                if (value.length() == 0) {
                    value = String.valueOf(http2);
                }
                http2 = Boolean.parseBoolean(value);
            }
        } else {
            http2 = false;
        }

        String contextPath = this.context;
        if (interactive) {
            System.err.printf("context [%s]: ", contextPath);
            String value = console.readLine().trim();
            if (value.length() == 0) {
                value = contextPath;
            }
            contextPath = value;
        }
        String url = (tls ? "https" : "http") + "://" + host + ":" + port + contextPath + Config.SERVLET_PATH;

        String channel = this.channel;
        if (interactive) {
            channel = System.getProperty("cometd.channel", channel);
            System.err.printf("channel [%s]: ", channel);
            String value = console.readLine().trim();
            if (value.length() == 0) {
                value = channel;
            }
            channel = value;
        }
        channel = Config.CHANNEL_PREFIX + (channel.startsWith("/") ? channel.substring(1) : channel);

        int rooms = this.rooms;
        if (interactive) {
            rooms = Integer.parseInt(System.getProperty("cometd.rooms", String.valueOf(rooms)));
            System.err.printf("rooms [%d]: ", rooms);
            String value = console.readLine().trim();
            if (value.length() == 0) {
                value = String.valueOf(rooms);
            }
            rooms = Integer.parseInt(value);
        }

        int roomsPerClient = this.roomsPerClient;
        if (interactive) {
            System.err.printf("rooms per client [%d]: ", roomsPerClient);
            String value = console.readLine().trim();
            if (value.length() == 0) {
                value = String.valueOf(roomsPerClient);
            }
            roomsPerClient = Integer.parseInt(value);
        }

        boolean ackExtension = this.ackExtension;
        if (interactive) {
            System.err.printf("enable ack extension [%b]: ", ackExtension);
            String value = console.readLine().trim();
            if (value.length() == 0) {
                value = String.valueOf(ackExtension);
            }
            ackExtension = Boolean.parseBoolean(value);
        }

        MBeanContainer mbeanContainer = new MBeanContainer(ManagementFactory.getPlatformMBeanServer());
        mbeanContainer.beanAdded(null, this);

        threadPool.setMaxThreads(maxThreads);
        threadPool.setDaemon(true);
        threadPool.start();
        mbeanContainer.beanAdded(null, threadPool);

        HttpClientTransport httpClientTransport = new HttpClientTransportOverHTTP(selectors);
        if (http2) {
            HTTP2Client http2Client = new HTTP2Client();
            http2Client.setSelectors(selectors);
            httpClientTransport = new HttpClientTransportOverHTTP2(http2Client);
        }
        httpClient = new HttpClient(httpClientTransport, new SslContextFactory.Client(true));
        httpClient.addBean(mbeanContainer);
        httpClient.setMaxConnectionsPerDestination(60000);
        httpClient.setMaxRequestsQueuedPerDestination(10000);
        httpClient.setExecutor(threadPool);
        httpClient.setIdleTimeout(2 * Config.MAX_NETWORK_DELAY);
        httpClient.setSocketAddressResolver(new SocketAddressResolver.Sync());
        httpClient.start();
        mbeanContainer.beanAdded(null, httpClient);

        webSocketClient = new WebSocketClient(httpClient);
        webSocketClient.getPolicy().setInputBufferSize(8 * 1024);
        webSocketClient.addBean(mbeanContainer);
        webSocketClient.start();
        mbeanContainer.beanAdded(null, webSocketClient);

<<<<<<< HEAD
        webSocketContainer = ContainerProvider.getWebSocketContainer();
        // Make sure the container is stopped when the HttpClient is stopped
        httpClient.addBean(webSocketContainer, true);
        mbeanContainer.beanAdded(null, webSocketContainer);

        HandshakeListener handshakeListener = new HandshakeListener(channel, rooms, roomsPerClient);
        DisconnectListener disconnectListener = new DisconnectListener();
        LatencyListener latencyListener = new LatencyListener();
=======
        latencyListener = new LatencyListener();
        handshakeListener = new HandshakeListener(channel, rooms, roomsPerClient);
        disconnectListener = new DisconnectListener();
>>>>>>> 18bb21c0

        LoadBayeuxClient statsClient = new LoadBayeuxClient(url, scheduler, newClientTransport(transport));
        statsClient.handshake();

        int clients = this.clients;
        int clientTurnover = this.clientTurnover;
        int batches = this.batches;
        int batchSize = this.batchSize;
        long batchPause = this.batchPause;
        int messageSize = this.messageSize;
        boolean randomize = this.randomize;

        while (true) {
            System.err.println();
            System.err.println("-----");

            if (interactive) {
                System.err.printf("clients [%d]: ", clients);
                String value = console.readLine();
                if (value == null) {
                    break;
                }
                value = value.trim();
                if (value.length() == 0) {
                    value = String.valueOf(clients);
                }
                clients = Integer.parseInt(value);
            } else if (iterations-- == 0) {
                clients = 0;
            }

            System.err.println("Waiting for clients to be ready...");

            // Create or remove the necessary bayeux clients
            int currentClients = bayeuxClients.size();
            if (currentClients < clients) {
                for (int i = 0; i < clients - currentClients; ++i) {
                    bayeuxClients.add(handshakeClient(url, transport, ackExtension));
                }
            } else if (currentClients > clients) {
                for (int i = 0; i < currentClients - clients; ++i) {
                    disconnectClient(bayeuxClients.remove(currentClients - i - 1));
                }
            }

            int currentSize = bayeuxClients.size();
            if (currentSize == 0) {
                System.err.println("All clients disconnected, exiting");
                break;
            }
            System.err.printf("Clients ready: %d%n", currentSize);

            reset();

            if (interactive) {
                System.err.printf("client turnover (clients/s) [%d]: ", clientTurnover);
                String value = console.readLine().trim();
                if (value.length() == 0) {
                    value = String.valueOf(clientTurnover);
                }
                clientTurnover = Integer.parseInt(value);
            }

            if (interactive) {
                System.err.printf("batch count [%d]: ", batches);
                String value = console.readLine().trim();
                if (value.length() == 0) {
                    value = String.valueOf(batches);
                }
                batches = Integer.parseInt(value);
            }

            if (interactive) {
                System.err.printf("batch size [%d]: ", batchSize);
                String value = console.readLine().trim();
                if (value.length() == 0) {
                    value = String.valueOf(batchSize);
                }
                batchSize = Integer.parseInt(value);
            }

            if (interactive) {
                System.err.printf("batch pause (\u00B5s) [%d]: ", batchPause);
                String value = console.readLine().trim();
                if (value.length() == 0) {
                    value = String.valueOf(batchPause);
                }
                batchPause = Long.parseLong(value);
            }

            if (interactive) {
                System.err.printf("message size [%d]: ", messageSize);
                String value = console.readLine().trim();
                if (value.length() == 0) {
                    value = String.valueOf(messageSize);
                }
                messageSize = Integer.parseInt(value);
            }
            char[] chars = new char[messageSize];
            Arrays.fill(chars, 'x');
            String chat = new String(chars);

            if (interactive) {
                System.err.printf("randomize sends [%b]: ", randomize);
                String value = console.readLine().trim();
                if (value.length() == 0) {
                    value = String.valueOf(randomize);
                }
                randomize = Boolean.parseBoolean(value);
            }

            // Send a message to the server to signal the start of the test.
            statsClient.begin();

            PlatformMonitor.Start start = monitor.start();
            System.err.println();
            System.err.println(start);
            System.err.printf("Testing %d clients in %d rooms, %d rooms/client%n", bayeuxClients.size(), rooms, roomsPerClient);
            System.err.printf("Sending %d batches of %dx%d bytes messages every %d \u00B5s%n", batches, batchSize, messageSize, batchPause);

            long begin = System.nanoTime();
            long expected = runBatches(url, transport, ackExtension, channel, clientTurnover, batches, batchSize, TimeUnit.MICROSECONDS.toNanos(batchPause), chat, randomize);
            long end = System.nanoTime();

            PlatformMonitor.Stop stop = monitor.stop();
            System.err.println(stop);

            long sendElapsed = end - begin;
            long sendTime = TimeUnit.NANOSECONDS.toMillis(sendElapsed);
            long sendRate = 0;
            if (sendElapsed > 0) {
                sendRate = batches * batchSize * 1000L * 1000 * 1000 / sendElapsed;
                System.err.printf("Outgoing: Elapsed = %d ms | Rate = %d messages/s - %d requests/s - ~%.3f Mib/s%n",
                        sendTime,
                        sendRate,
                        batches * 1000L * 1000 * 1000 / sendElapsed,
                        batches * batchSize * messageSize * 8F * 1000 * 1000 * 1000 / sendElapsed / 1024 / 1024
                );
            }

            waitForMessages(expected);
            long messages = this.messages.get();

            long receiveElapsed = this.end.get() - this.start.get();
            long receiveRate = 0;
            if (receiveElapsed > 0) {
                receiveRate = messages * 1000 * 1000 * 1000 / receiveElapsed;
            }

            // Send a message to the server to signal the end of the test.
            statsClient.end();

            Histogram histogram = printResults(messages, expected, receiveElapsed, messageSize);
            if (!interactive) {
                Map<String, Object> run = new LinkedHashMap<>();
                Map<String, Object> config = new LinkedHashMap<>();
                run.put("config", config);
                config.put("cores", start.cores);
                config.put("totalMemory", new Measure(start.gibiBytes(start.totalMemory), "GiB"));
                config.put("os", start.os);
                config.put("jvm", start.jvm);
                config.put("totalHeap", new Measure(start.gibiBytes(start.heap.getMax()), "GiB"));
                config.put("date", new Date(start.date).toString());
                config.put("transport", transport.getName());
                config.put("clients", bayeuxClients.size());
                config.put("rooms", rooms);
                config.put("roomsPerClient", roomsPerClient);
                config.put("batches", batches);
                config.put("batchSize", batchSize);
                config.put("batchPause", new Measure(batchPause, "\u00B5s"));
                config.put("messageSize", new Measure(messageSize, "B"));
                Map<String, Object> results = new LinkedHashMap<>();
                run.put("results", results);
                results.put("cpu", new Measure(stop.percent(stop.cpuTime, stop.time) / start.cores, "%"));
                results.put("jitTime", new Measure(stop.jitTime, "ms"));
                results.put("messages", messages);
                results.put("sendTime", new Measure(TimeUnit.NANOSECONDS.toMillis(sendElapsed), "ms"));
                results.put("sendRate", new Measure(sendRate, "messages/s"));
                results.put("receiveTime", new Measure(TimeUnit.NANOSECONDS.toMillis(receiveElapsed), "ms"));
                results.put("receiveRate", new Measure(receiveRate, "messages/s"));
                Map<String, Object> latency = new LinkedHashMap<>();
                results.put("latency", latency);
                latency.put("min", new Measure(convert(histogram.getMinValue()), "\u00B5s"));
                latency.put("p50", new Measure(convert(histogram.getValueAtPercentile(50D)), "\u00B5s"));
                latency.put("p99", new Measure(convert(histogram.getValueAtPercentile(99D)), "\u00B5s"));
                latency.put("max", new Measure(convert(histogram.getMaxValue()), "\u00B5s"));
                Map<String, Object> threadPool = new LinkedHashMap<>();
                results.put("threadPool", threadPool);
                threadPool.put("tasks", this.threadPool.getTasks());
                threadPool.put("queueSizeMax", this.threadPool.getMaxQueueSize());
                threadPool.put("activeThreadsMax", this.threadPool.getMaxActiveThreads());
                threadPool.put("queueLatencyAverage", new Measure(TimeUnit.NANOSECONDS.toMillis(this.threadPool.getAverageQueueLatency()), "ms"));
                threadPool.put("queueLatencyMax", new Measure(TimeUnit.NANOSECONDS.toMillis(this.threadPool.getMaxQueueLatency()), "ms"));
                threadPool.put("taskTimeAverage", new Measure(TimeUnit.NANOSECONDS.toMillis(this.threadPool.getAverageTaskLatency()), "ms"));
                threadPool.put("taskTimeMax", new Measure(TimeUnit.NANOSECONDS.toMillis(this.threadPool.getMaxTaskLatency()), "ms"));
                Map<String, Object> gc = new LinkedHashMap<>();
                results.put("gc", gc);
                gc.put("youngCount", stop.youngCount);
                gc.put("youngTime", new Measure(stop.youngTime, "ms"));
                gc.put("oldCount", stop.oldCount);
                gc.put("oldTime", new Measure(stop.oldTime, "ms"));
                gc.put("youngGarbage", new Measure(stop.mebiBytes(stop.edenBytes + stop.survivorBytes), "MiB"));
                gc.put("oldGarbage", new Measure(stop.mebiBytes(stop.tenuredBytes), "MiB"));
                saveResults(run, file);
            }

            reset();
        }

        statsClient.exit();

        webSocketClient.stop();

        httpClient.stop();

        threadPool.stop();

        scheduler.shutdown();
        scheduler.awaitTermination(1000, TimeUnit.MILLISECONDS);
    }

    private long runBatches(String url, ClientTransportType transport, boolean ackExtension, String channel, int clientTurnover, int batchCount, int batchSize, long batchPauseNanos, String chat, boolean randomize) {
        long begin = System.nanoTime();
        int index = -1;
        long expected = 0;
        long turnover = 0;
        for (int i = 1; i <= batchCount; ++i) {
            long pause = begin + i * batchPauseNanos - System.nanoTime();
            if (pause > 0) {
                nanoSleep(pause);
            }

            if (randomize) {
                index = nextRandom(bayeuxClients.size());
            } else {
                ++index;
                if (index == bayeuxClients.size()) {
                    index = 0;
                }
            }
            LoadBayeuxClient client = bayeuxClients.get(index);
            expected += sendBatch(client, channel, batchSize, chat);

            if (clientTurnover > 0) {
                long elapsed = System.nanoTime() - begin;
                if (elapsed > 0) {
                    long currentTurnover = clientTurnover * elapsed / TimeUnit.SECONDS.toNanos(1);
                    for (int j = 0; j < currentTurnover - turnover; ++j) {
                        int idx = nextRandom(bayeuxClients.size());
                        disconnectClient(bayeuxClients.set(idx, handshakeClient(url, transport, ackExtension)));
                    }
                    turnover = currentTurnover;
                }
            }
        }
        return expected;
    }

    protected LoadBayeuxClient handshakeClient(String url, ClientTransportType transport, boolean ackExtension) {
        LoadBayeuxClient client = new LoadBayeuxClient(url, scheduler, newClientTransport(transport));
        if (ackExtension) {
            client.addExtension(new AckExtension());
        }
        client.getChannel(Channel.META_HANDSHAKE).addListener(handshakeListener);
        client.getChannel(Channel.META_DISCONNECT).addListener(disconnectListener);
        client.handshake();
        client.waitForInit();
        return client;
    }

    protected void disconnectClient(LoadBayeuxClient client) {
        client.disconnect();
        client.waitFor(1000, BayeuxClient.State.DISCONNECTED);
    }

    private void nanoSleep(long pause) {
        try {
            TimeUnit.NANOSECONDS.sleep(pause);
        } catch (InterruptedException x) {
            Thread.currentThread().interrupt();
            throw new RuntimeException(x);
        }
    }

    private long sendBatch(LoadBayeuxClient client, String channel, int batchSize, String chat) {
        long expected = 0;
        List<Integer> rooms = new ArrayList<>(roomMap.keySet());
        client.startBatch();
        for (int b = 0; b < batchSize; ++b) {
            int room = -1;
            AtomicInteger clientsPerRoom = null;
            while (clientsPerRoom == null || clientsPerRoom.get() == 0) {
                room = rooms.get(nextRandom(rooms.size()));
                clientsPerRoom = roomMap.get(room);
            }
            Map<String, Object> message = new HashMap<>(5);
            // Additional fields to simulate a chat message
            message.put("room", room);
            message.put("user", client.hashCode());
            message.put("chat", chat);
            // Mandatory fields to record latencies
            message.put(START_FIELD, System.nanoTime());
            message.put(START_DATE_FIELD, formatter.format(Instant.now()));
            message.put(Config.ID_FIELD, ids.incrementAndGet() + channel);
            ClientSessionChannel clientChannel = client.getChannel(getChannelId(channel + "/" + room));
            clientChannel.publish(message);
            clientChannel.release();
            expected += clientsPerRoom.get();
        }
        client.endBatch();
        return expected;
    }

    private ClientTransport newClientTransport(ClientTransportType clientTransportType) {
        switch (clientTransportType) {
            case LONG_POLLING: {
                Map<String, Object> options = new HashMap<>();
                options.put(ClientTransport.JSON_CONTEXT_OPTION, new JacksonJSONContextClient());
                options.put(ClientTransport.MAX_NETWORK_DELAY_OPTION, Config.MAX_NETWORK_DELAY);
                return new LongPollingTransport(options, httpClient) {
                    @Override
                    protected void customize(Request request) {
                        super.customize(request);
                        if (request.getPath().endsWith("/disconnect")) {
                            request.header(HttpHeader.CONNECTION, HttpHeaderValue.CLOSE.asString());
                        }
                    }
                };
            }
            case JSR_WEBSOCKET: {
                Map<String, Object> options = new HashMap<>();
                options.put(ClientTransport.JSON_CONTEXT_OPTION, new JacksonJSONContextClient());
                options.put(ClientTransport.MAX_NETWORK_DELAY_OPTION, Config.MAX_NETWORK_DELAY);
                // Differently from HTTP where the idle timeout is adjusted if it is a /meta/connect
                // for WebSocket we need an idle timeout that is longer than the /meta/connect timeout.
                options.put(WebSocketTransport.IDLE_TIMEOUT_OPTION, Config.META_CONNECT_TIMEOUT + httpClient.getIdleTimeout());
                return new WebSocketTransport(options, scheduler, webSocketContainer);
            }
            case JETTY_WEBSOCKET: {
                Map<String, Object> options = new HashMap<>();
                options.put(ClientTransport.JSON_CONTEXT_OPTION, new JacksonJSONContextClient());
                options.put(ClientTransport.MAX_NETWORK_DELAY_OPTION, Config.MAX_NETWORK_DELAY);
                // Differently from HTTP where the idle timeout is adjusted if it is a /meta/connect
                // for WebSocket we need an idle timeout that is longer than the /meta/connect timeout.
                options.put(JettyWebSocketTransport.IDLE_TIMEOUT_OPTION, Config.META_CONNECT_TIMEOUT + httpClient.getIdleTimeout());
                return new JettyWebSocketTransport(options, scheduler, webSocketClient);
            }
            default: {
                throw new IllegalArgumentException();
            }
        }
    }

    private int nextRandom(int limit) {
        synchronized (this) {
            return random.nextInt(limit);
        }
    }

    private void updateLatencies(long startTime, long sendTime, long arrivalTime, long endTime) {
        long wallLatency = endTime - startTime;
        histogram.recordValue(wallLatency);

        long latency = TimeUnit.MICROSECONDS.toNanos(TimeUnit.NANOSECONDS.toMicros(arrivalTime - sendTime));
        Atomics.updateMin(minLatency, latency);
        Atomics.updateMax(maxLatency, latency);
        totLatency.addAndGet(latency);
    }

    private void waitForMessages(long expected) throws InterruptedException {
        long arrived = messages.get();
        long lastArrived = 0;
        int maxRetries = 20;
        int retries = maxRetries;
        while (arrived < expected) {
            System.err.printf("Waiting for messages to arrive %d/%d%n", arrived, expected);
            Thread.sleep(500);
            if (lastArrived == arrived) {
                --retries;
                if (retries == 0) {
                    break;
                }
            } else {
                lastArrived = arrived;
                retries = maxRetries;
            }
            arrived = messages.get();
        }
        if (arrived < expected) {
            System.err.printf("Interrupting wait for messages %d/%d%n", arrived, expected);
        } else {
            System.err.printf("All messages arrived %d/%d%n", arrived, expected);
        }
    }

    private Histogram printResults(long messageCount, long expectedCount, long elapsedNanos, int messageSize) {
        System.err.printf("Messages - Success/Expected = %d/%d%n", messageCount, expectedCount);

        if (elapsedNanos > 0) {
            System.err.printf("Incoming - Elapsed = %d ms | Rate = %d messages/s - %d responses/s(%.2f%%) - ~%.3f Mib/s%n",
                    TimeUnit.NANOSECONDS.toMillis(elapsedNanos),
                    messageCount * 1000L * 1000 * 1000 / elapsedNanos,
                    responses.get() * 1000L * 1000 * 1000 / elapsedNanos,
                    100F * responses.get() / messageCount,
                    messageCount * messageSize * 8F * 1000 * 1000 * 1000 / elapsedNanos / 1024 / 1024
            );
        }

        AtomicHistogram histogram = this.histogram.copy();
        System.err.println(new HistogramSnapshot(histogram, 20, "Messages - Latency", "\u00B5s", this));

        System.err.printf("Messages - Network Latency Min/Ave/Max = %d/%d/%d ms%n",
                TimeUnit.NANOSECONDS.toMillis(minLatency.get()),
                messageCount == 0 ? -1 : TimeUnit.NANOSECONDS.toMillis(totLatency.get() / messageCount),
                TimeUnit.NANOSECONDS.toMillis(maxLatency.get()));

        System.err.printf("Slowest Message ID = %s time = %d ms%n", maxTime.getReference(), maxTime.getStamp());

        System.err.printf("Thread Pool - Tasks = %d | Concurrent Threads max = %d | Queue Size max = %d | Queue Latency avg/max = %d/%d ms | Task Latency avg/max = %d/%d ms%n",
                threadPool.getTasks(),
                threadPool.getMaxActiveThreads(),
                threadPool.getMaxQueueSize(),
                TimeUnit.NANOSECONDS.toMillis(threadPool.getAverageQueueLatency()),
                TimeUnit.NANOSECONDS.toMillis(threadPool.getMaxQueueLatency()),
                TimeUnit.NANOSECONDS.toMillis(threadPool.getAverageTaskLatency()),
                TimeUnit.NANOSECONDS.toMillis(threadPool.getMaxTaskLatency()));

        return histogram;
    }

    private void saveResults(Map<String, Object> run, String path) {
        try {
            File file = new File(path);
            ObjectMapper mapper = new ObjectMapper();
            mapper.enable(SerializationFeature.INDENT_OUTPUT);
            mapper.writeValue(file, run);
            System.err.printf("Results saved to file %s%n", file.getAbsolutePath());
        } catch (IOException x) {
            System.err.printf("Could not save results to file %s%n", path);
        }
    }

    @Override
    public long convert(long measure) {
        return TimeUnit.NANOSECONDS.toMicros(measure);
    }

    private void reset() {
        histogram.reset();
        threadPool.reset();
        start.set(0L);
        end.set(0L);
        responses.set(0L);
        messages.set(0L);
        minLatency.set(Long.MAX_VALUE);
        maxLatency.set(0L);
        totLatency.set(0L);
        maxTime.set(null, 0);
        sendTimes.clear();
        arrivalTimes.clear();
    }

    private class HandshakeListener implements ClientSessionChannel.MessageListener {
        private static final String SESSION_ID_ATTRIBUTE = "session_id";
        private final String channel;
        private final int rooms;
        private final int roomsPerClient;

        private HandshakeListener(String channel, int rooms, int roomsPerClient) {
            this.channel = channel;
            this.rooms = rooms;
            this.roomsPerClient = roomsPerClient;
        }

        @Override
        public void onMessage(final ClientSessionChannel handshakeChannel, Message handshakeReply) {
            if (handshakeReply.isSuccessful()) {
                final LoadBayeuxClient client = (LoadBayeuxClient)handshakeChannel.getSession();
                String sessionId = (String)client.getAttribute(SESSION_ID_ATTRIBUTE);
                if (sessionId == null) {
                    client.setAttribute(SESSION_ID_ATTRIBUTE, client.getId());
<<<<<<< HEAD
                    bayeuxClients.add(client);

                    client.batch(() -> {
                        List<Integer> roomsSubscribedTo = new ArrayList<>();
                        for (int j = 0; j < roomsPerClient; ++j) {
                            // Avoid to subscribe the same client twice to the same room
                            int room = nextRandom(rooms);
                            while (roomsSubscribedTo.contains(room)) {
                                room = nextRandom(rooms);
                            }
                            roomsSubscribedTo.add(room);
                            client.init(HandshakeListener.this.channel, room);
=======
                    client.batch(new Runnable() {
                        @Override
                        public void run() {
                            List<Integer> roomsSubscribedTo = new ArrayList<>();
                            for (int j = 0; j < roomsPerClient; ++j) {
                                // Avoid to subscribe the same client twice to the same room
                                int room = nextRandom(rooms);
                                while (roomsSubscribedTo.contains(room)) {
                                    room = nextRandom(rooms);
                                }
                                roomsSubscribedTo.add(room);
                                client.setupRoom(room);
                                client.getChannel(channel + "/" + room).subscribe(latencyListener);
                            }
                            client.init();
>>>>>>> 18bb21c0
                        }
                    });
                } else {
                    System.err.printf("Second handshake for client %s: old session %s, new session %s%n", this, sessionId, client.getId());
                }
            }
        }
    }

    private class DisconnectListener implements ClientSessionChannel.MessageListener {
        @Override
        public void onMessage(ClientSessionChannel channel, Message message) {
            if (message.isSuccessful()) {
                LoadBayeuxClient client = (LoadBayeuxClient)channel.getSession();
                client.destroy();
            }
        }
    }

    private class LatencyListener implements ClientSessionChannel.MessageListener {
        @Override
        public void onMessage(ClientSessionChannel channel, Message message) {
            Map<String, Object> data = message.getDataAsMap();
            if (data != null) {
                long startTime = ((Number)data.get(START_FIELD)).longValue();
                long endTime = System.nanoTime();
                start.compareAndSet(0, endTime);
                end.set(endTime);
                messages.incrementAndGet();

                String id = (String)data.get(Config.ID_FIELD);

                AtomicStampedReference<Long> sendTimeRef = sendTimes.get(id);
                long sendTime = sendTimeRef.getReference();
                // Update count atomically
                if (Atomics.decrement(sendTimeRef) == 0) {
                    sendTimes.remove(id);
                }

                AtomicStampedReference<List<Long>> arrivalTimeRef = arrivalTimes.get(id);
                long arrivalTime = arrivalTimeRef.getReference().remove(0);
                // Update count atomically
                if (Atomics.decrement(arrivalTimeRef) == 0) {
                    arrivalTimes.remove(id);
                }

                long delayMs = TimeUnit.NANOSECONDS.toMillis(endTime - startTime);
                Atomics.updateMax(maxTime, id, (int)delayMs);

                updateLatencies(startTime, sendTime, arrivalTime, endTime);
            } else {
                throw new IllegalStateException("No 'data' field in message " + message);
            }
        }
    }

    private class LoadBayeuxClient extends BayeuxClient {
        private final List<Integer> subscriptions = new ArrayList<>();
        private final CountDownLatch initLatch = new CountDownLatch(1);

        private LoadBayeuxClient(String url, ScheduledExecutorService scheduler, ClientTransport transport) {
            super(url, scheduler, transport);
        }

        public void setupRoom(int room) {
            AtomicInteger clientsPerRoom = roomMap.get(room);
            if (clientsPerRoom == null) {
                clientsPerRoom = new AtomicInteger();
                AtomicInteger existing = roomMap.putIfAbsent(room, clientsPerRoom);
                if (existing != null) {
                    clientsPerRoom = existing;
                }
            }
            clientsPerRoom.incrementAndGet();
            subscriptions.add(room);
        }

        public void init() {
            getChannel("/service/init").publish(new HashMap<>(), new ClientSessionChannel.MessageListener() {
                @Override
                public void onMessage(ClientSessionChannel channel, Message message) {
                    initLatch.countDown();
                }
            });
        }

        public void waitForInit() {
            try {
                initLatch.await();
            } catch (InterruptedException x) {
                Thread.currentThread().interrupt();
                throw new RuntimeException(x);
            }
        }

        public void destroy() {
            for (Integer room : subscriptions) {
                AtomicInteger clientsPerRoom = roomMap.get(room);
                clientsPerRoom.decrementAndGet();
            }
            subscriptions.clear();
        }

        public void begin() throws InterruptedException {
            notifyServer("/service/statistics/start");
        }

        public void end() throws InterruptedException {
            notifyServer("/service/statistics/stop");
        }

        public void exit() throws InterruptedException {
            notifyServer("/service/statistics/exit");
        }

        private void notifyServer(String channelName) throws InterruptedException {
            final CountDownLatch latch = new CountDownLatch(1);
            ClientSessionChannel channel = getChannel(channelName);
            channel.publish(new HashMap<String, Object>(1), message -> latch.countDown());
            latch.await();
        }

        @Override
        public void onSending(List<? extends Message> messages) {
            long now = System.nanoTime();
            for (Message message : messages) {
                Map<String, Object> data = message.getDataAsMap();
                if (data != null && message.getChannelId().isBroadcast()) {
                    int room = (Integer)data.get("room");
                    int clientsInRoom = roomMap.get(room).get();
                    String id = (String)data.get(Config.ID_FIELD);
                    sendTimes.put(id, new AtomicStampedReference<>(now, clientsInRoom));
                    // There is no write-cheap concurrent list in JDK, so let's use a synchronized wrapper
                    arrivalTimes.put(id, new AtomicStampedReference<>(Collections.synchronizedList(new LinkedList<>()), clientsInRoom));
                }
            }
        }

        @Override
        public void onMessages(List<Message.Mutable> messages) {
            long now = System.nanoTime();
            boolean response = false;
            for (Message message : messages) {
                Map<String, Object> data = message.getDataAsMap();
                if (data != null) {
                    response = true;
                    String id = (String)data.get(Config.ID_FIELD);
                    arrivalTimes.get(id).getReference().add(now);
                }
            }
            if (response) {
                responses.incrementAndGet();
            }
        }
    }

    private ChannelId getChannelId(String channelName) {
        ChannelId result = channelIds.get(channelName);
        if (result == null) {
            result = new ChannelId(channelName);
            ChannelId existing = channelIds.putIfAbsent(channelName, result);
            if (existing != null) {
                result = existing;
            }
        }
        return result;
    }

    private enum ClientTransportType {
        LONG_POLLING("long-polling"), JSR_WEBSOCKET("jsr-websocket"), JETTY_WEBSOCKET("jetty-websocket");

        private final String name;

        private ClientTransportType(String name) {
            this.name = name;
        }

        public String getName() {
            return name;
        }
    }

    private static class Measure extends HashMap<String, Object> {
        public Measure(Object value, String unit) {
            super(2);
            put("value", value);
            put("unit", unit);
        }
    }
}<|MERGE_RESOLUTION|>--- conflicted
+++ resolved
@@ -65,17 +65,13 @@
 import org.cometd.websocket.client.JettyWebSocketTransport;
 import org.cometd.websocket.client.WebSocketTransport;
 import org.eclipse.jetty.client.HttpClient;
-<<<<<<< HEAD
 import org.eclipse.jetty.client.HttpClientTransport;
-import org.eclipse.jetty.client.http.HttpClientTransportOverHTTP;
-import org.eclipse.jetty.http2.client.HTTP2Client;
-import org.eclipse.jetty.http2.client.http.HttpClientTransportOverHTTP2;
-=======
 import org.eclipse.jetty.client.api.Request;
 import org.eclipse.jetty.client.http.HttpClientTransportOverHTTP;
 import org.eclipse.jetty.http.HttpHeader;
 import org.eclipse.jetty.http.HttpHeaderValue;
->>>>>>> 18bb21c0
+import org.eclipse.jetty.http2.client.HTTP2Client;
+import org.eclipse.jetty.http2.client.http.HttpClientTransportOverHTTP2;
 import org.eclipse.jetty.jmx.MBeanContainer;
 import org.eclipse.jetty.toolchain.perf.HistogramSnapshot;
 import org.eclipse.jetty.toolchain.perf.MeasureConverter;
@@ -109,14 +105,11 @@
     private final ScheduledExecutorService scheduler = Executors.newScheduledThreadPool(8);
     private final MonitoringQueuedThreadPool threadPool = new MonitoringQueuedThreadPool(0);
     private HttpClient httpClient;
-<<<<<<< HEAD
     private WebSocketClient webSocketClient;
     private WebSocketContainer webSocketContainer;
-=======
     private LatencyListener latencyListener;
     private HandshakeListener handshakeListener;
     private DisconnectListener disconnectListener;
->>>>>>> 18bb21c0
     private boolean interactive = true;
     private String host = "localhost";
     private int port = 8080;
@@ -364,20 +357,14 @@
         webSocketClient.start();
         mbeanContainer.beanAdded(null, webSocketClient);
 
-<<<<<<< HEAD
         webSocketContainer = ContainerProvider.getWebSocketContainer();
         // Make sure the container is stopped when the HttpClient is stopped
         httpClient.addBean(webSocketContainer, true);
         mbeanContainer.beanAdded(null, webSocketContainer);
 
-        HandshakeListener handshakeListener = new HandshakeListener(channel, rooms, roomsPerClient);
-        DisconnectListener disconnectListener = new DisconnectListener();
-        LatencyListener latencyListener = new LatencyListener();
-=======
         latencyListener = new LatencyListener();
         handshakeListener = new HandshakeListener(channel, rooms, roomsPerClient);
         disconnectListener = new DisconnectListener();
->>>>>>> 18bb21c0
 
         LoadBayeuxClient statsClient = new LoadBayeuxClient(url, scheduler, newClientTransport(transport));
         statsClient.handshake();
@@ -853,15 +840,12 @@
         }
 
         @Override
-        public void onMessage(final ClientSessionChannel handshakeChannel, Message handshakeReply) {
+        public void onMessage(ClientSessionChannel handshakeChannel, Message handshakeReply) {
             if (handshakeReply.isSuccessful()) {
-                final LoadBayeuxClient client = (LoadBayeuxClient)handshakeChannel.getSession();
+                LoadBayeuxClient client = (LoadBayeuxClient)handshakeChannel.getSession();
                 String sessionId = (String)client.getAttribute(SESSION_ID_ATTRIBUTE);
                 if (sessionId == null) {
                     client.setAttribute(SESSION_ID_ATTRIBUTE, client.getId());
-<<<<<<< HEAD
-                    bayeuxClients.add(client);
-
                     client.batch(() -> {
                         List<Integer> roomsSubscribedTo = new ArrayList<>();
                         for (int j = 0; j < roomsPerClient; ++j) {
@@ -871,25 +855,10 @@
                                 room = nextRandom(rooms);
                             }
                             roomsSubscribedTo.add(room);
-                            client.init(HandshakeListener.this.channel, room);
-=======
-                    client.batch(new Runnable() {
-                        @Override
-                        public void run() {
-                            List<Integer> roomsSubscribedTo = new ArrayList<>();
-                            for (int j = 0; j < roomsPerClient; ++j) {
-                                // Avoid to subscribe the same client twice to the same room
-                                int room = nextRandom(rooms);
-                                while (roomsSubscribedTo.contains(room)) {
-                                    room = nextRandom(rooms);
-                                }
-                                roomsSubscribedTo.add(room);
-                                client.setupRoom(room);
-                                client.getChannel(channel + "/" + room).subscribe(latencyListener);
-                            }
-                            client.init();
->>>>>>> 18bb21c0
+                            client.setupRoom(room);
+                            client.getChannel(channel + "/" + room).subscribe(latencyListener);
                         }
+                        client.init();
                     });
                 } else {
                     System.err.printf("Second handshake for client %s: old session %s, new session %s%n", this, sessionId, client.getId());
@@ -967,12 +936,7 @@
         }
 
         public void init() {
-            getChannel("/service/init").publish(new HashMap<>(), new ClientSessionChannel.MessageListener() {
-                @Override
-                public void onMessage(ClientSessionChannel channel, Message message) {
-                    initLatch.countDown();
-                }
-            });
+            getChannel("/service/init").publish(new HashMap<>(), message -> initLatch.countDown());
         }
 
         public void waitForInit() {
