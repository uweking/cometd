--- conflicted
+++ resolved
@@ -93,14 +93,8 @@
         super.destroy();
     }
 
-<<<<<<< HEAD
-    protected Executor newExecutor()
-    {
+    protected Executor newExecutor() {
         int size = getOption(THREAD_POOL_MAX_SIZE_OPTION, 64);
-=======
-    protected Executor newExecutor() {
-        int size = getOption(THREAD_POOL_MAX_SIZE, 64);
->>>>>>> ed602f7e
         return Executors.newFixedThreadPool(size);
     }
 
@@ -187,15 +181,8 @@
             _context = context;
         }
 
-<<<<<<< HEAD
-        protected void send(S wsSession, List<? extends ServerMessage> messages, int batchSize, Callback callback)
-        {
-            if (messages.isEmpty())
-            {
-=======
-        protected void send(S wsSession, List<ServerMessage> messages, int batchSize, Callback callback) {
+        protected void send(S wsSession, List<? extends ServerMessage> messages, int batchSize, Callback callback) {
             if (messages.isEmpty()) {
->>>>>>> ed602f7e
                 callback.succeeded();
                 return;
             }
@@ -300,20 +287,11 @@
         private void processMessages(S wsSession, ServerMessage.Mutable[] messages) throws IOException {
             ServerSessionImpl session = _session;
 
-<<<<<<< HEAD
             boolean sendQueue = true;
             boolean sendReplies = true;
             boolean scheduleExpiration = true;
             List<ServerMessage.Mutable> replies = new ArrayList<>(messages.length);
-            for (int i = 0; i < messages.length; i++)
-            {
-=======
-            boolean startInterval = false;
-            boolean send = true;
-            List<ServerMessage> queue = Collections.emptyList();
-            List<ServerMessage> replies = new ArrayList<>(messages.length);
             for (int i = 0; i < messages.length; i++) {
->>>>>>> ed602f7e
                 ServerMessage.Mutable message = messages[i];
                 if (_logger.isDebugEnabled()) {
                     _logger.debug("Processing {}", message);
@@ -347,12 +325,9 @@
                         reply = processReply(session, reply);
                         if (reply != null) {
                             replies.add(reply);
-<<<<<<< HEAD
+                        }
                         sendQueue = allowMessageDeliveryDuringHandshake(session) && reply != null && reply.isSuccessful();
                         sendReplies = reply != null;
-=======
-                        }
->>>>>>> ed602f7e
                         break;
                     }
                     case Channel.META_CONNECT: {
@@ -360,19 +335,10 @@
                         reply = processReply(session, reply);
                         if (reply != null) {
                             replies.add(reply);
-<<<<<<< HEAD
+                        }
                         boolean deliver = isMetaConnectDeliveryOnly() || session != null && session.isMetaConnectDeliveryOnly();
                         sendQueue = deliver && reply != null;
                         sendReplies = reply != null;
-=======
-                        }
-                        send = startInterval = reply != null;
-                        if (send && session != null) {
-                            if (isMetaConnectDeliveryOnly() || session.isMetaConnectDeliveryOnly()) {
-                                queue = session.takeQueue();
-                            }
-                        }
->>>>>>> ed602f7e
                         break;
                     }
                     default: {
@@ -380,25 +346,17 @@
                         reply = processReply(session, reply);
                         if (reply != null) {
                             replies.add(reply);
-<<<<<<< HEAD
+                        }
                         sendQueue = false;
                         scheduleExpiration = false;
-=======
-                        }
->>>>>>> ed602f7e
                         break;
                     }
                 }
             }
 
-<<<<<<< HEAD
-            if (sendQueue || sendReplies)
+            if (sendQueue || sendReplies) {
                 send(wsSession, session, sendQueue, scheduleExpiration, replies);
-=======
-            if (send) {
-                send(wsSession, session, startInterval, queue, replies);
-            }
->>>>>>> ed602f7e
+            }
         }
 
         private ServerMessage.Mutable processMetaHandshake(ServerSessionImpl session, ServerMessage.Mutable message) {
@@ -466,34 +424,16 @@
             }
         }
 
-<<<<<<< HEAD
-        protected void send(S wsSession, ServerSessionImpl session, boolean sendQueue, boolean scheduleExpiration, List<ServerMessage.Mutable> replies)
-        {
+        protected void send(S wsSession, ServerSessionImpl session, boolean sendQueue, boolean scheduleExpiration, List<ServerMessage.Mutable> replies) {
             List<ServerMessage> queue = Collections.emptyList();
-            if (sendQueue && session != null)
+            if (sendQueue && session != null) {
                 queue = session.takeQueue();
-            if (_logger.isDebugEnabled())
-                _logger.debug("Sending {}, replies={}, messages={}", session, replies, queue);
-            boolean queued = flusher.queue(new Entry<>(wsSession, session, scheduleExpiration, queue, replies));
-            if (queued)
-=======
-        private ServerMessage.Mutable processReply(ServerSessionImpl session, ServerMessage.Mutable reply) {
-            if (reply != null) {
-                reply = getBayeux().extendReply(session, session, reply);
-                if (reply != null) {
-                    getBayeux().freeze(reply);
-                }
-            }
-            return reply;
-        }
-
-        protected void send(S wsSession, ServerSessionImpl session, boolean startInterval, List<ServerMessage> queue, List<ServerMessage> replies) {
+            }
             if (_logger.isDebugEnabled()) {
                 _logger.debug("Sending {}, replies={}, messages={}", session, replies, queue);
             }
-            boolean queued = flusher.queue(new Entry<>(wsSession, session, startInterval, queue, replies));
+            boolean queued = flusher.queue(new Entry<>(wsSession, session, scheduleExpiration, queue, replies));
             if (queued) {
->>>>>>> ed602f7e
                 flusher.iterate();
             }
         }
@@ -581,19 +521,10 @@
             }
         }
 
-<<<<<<< HEAD
-        private void send(S wsSession, ServerSessionImpl session, boolean reply, ServerMessage.Mutable connectReply)
-        {
+        private void send(S wsSession, ServerSessionImpl session, boolean reply, ServerMessage.Mutable connectReply) {
             List<ServerMessage.Mutable> replies = Collections.emptyList();
-            if (reply)
-            {
-                if (session.isDisconnected() && connectReply != null)
-=======
-        private void send(S wsSession, ServerSessionImpl session, boolean reply, ServerMessage.Mutable connectReply) {
-            List<ServerMessage> replies = Collections.emptyList();
             if (reply) {
                 if (session.isDisconnected() && connectReply != null) {
->>>>>>> ed602f7e
                     connectReply.getAdvice(true).put(Message.RECONNECT_FIELD, Message.RECONNECT_NONE_VALUE);
                 }
                 connectReply = processReply(session, connectReply);
@@ -602,19 +533,10 @@
                     replies.add(connectReply);
                 }
             }
-<<<<<<< HEAD
-            if (_logger.isDebugEnabled())
+            if (_logger.isDebugEnabled()) {
                 _logger.debug("Sending {} metaConnectReply={}", session, connectReply);
+            }
             send(wsSession, session, true, reply, replies);
-=======
-
-            List<ServerMessage> queue = session.takeQueue();
-
-            if (_logger.isDebugEnabled()) {
-                _logger.debug("Flushing {} metaConnectReply={}, messages={}", session, connectReply, queue);
-            }
-            send(wsSession, session, reply, queue, replies);
->>>>>>> ed602f7e
         }
 
         private class MetaConnectReplyTask implements Runnable {
@@ -679,25 +601,19 @@
 
                 List<ServerMessage.Mutable> replies = entry._replies;
                 List<ServerMessage> queue = entry._queue;
-<<<<<<< HEAD
-                if (replies.size() > 0)
-                {
+                if (replies.size() > 0) {
                     ServerMessage.Mutable reply = replies.get(0);
-                    if (Channel.META_HANDSHAKE.equals(reply.getChannel()))
-                    {
-                        if (allowMessageDeliveryDuringHandshake(_session) && !queue.isEmpty())
+                    if (Channel.META_HANDSHAKE.equals(reply.getChannel())) {
+                        if (allowMessageDeliveryDuringHandshake(_session) && !queue.isEmpty()) {
                             reply.put("x-messages", queue.size());
+                        }
                         getBayeux().freeze(reply);
                         send(wsSession, replies, 1, this);
                         return Action.SCHEDULED;
                     }
                 }
 
-                if (!queue.isEmpty())
-                {
-=======
                 if (!queue.isEmpty()) {
->>>>>>> ed602f7e
                     // Under load, it is possible that we have many bayeux messages and
                     // that these would generate a large websocket message that the client
                     // could not handle, so we need to split the messages into batches.
@@ -719,17 +635,12 @@
                 // messages since they may take time to be written.
                 entry.scheduleExpiration();
 
-<<<<<<< HEAD
-                if (_logger.isDebugEnabled())
-                    _logger.debug("Processing replies {}", replies);
-                for (ServerMessage.Mutable reply : replies)
-                    getBayeux().freeze(reply);
-=======
-                List<ServerMessage> replies = entry._replies;
                 if (_logger.isDebugEnabled()) {
                     _logger.debug("Processing replies {}", replies);
                 }
->>>>>>> ed602f7e
+                for (ServerMessage.Mutable reply : replies) {
+                    getBayeux().freeze(reply);
+                }
                 send(wsSession, replies, replies.size(), this);
                 return Action.SCHEDULED;
             }
@@ -741,14 +652,9 @@
                     terminated = true;
                     entry = this.entry;
                 }
-<<<<<<< HEAD
-                if (entry != null)
+                if (entry != null) {
                     entry.scheduleExpiration();
-=======
-                if (entry != null) {
-                    entry.startInterval();
-                }
->>>>>>> ed602f7e
+                }
             }
         }
 
@@ -759,12 +665,7 @@
             private final List<ServerMessage> _queue;
             private final List<ServerMessage.Mutable> _replies;
 
-<<<<<<< HEAD
-            private Entry(W wsSession, ServerSessionImpl session, boolean scheduleExpiration, List<ServerMessage> queue, List<ServerMessage.Mutable> replies)
-            {
-=======
-            private Entry(W wsSession, ServerSessionImpl session, boolean startInterval, List<ServerMessage> queue, List<ServerMessage> replies) {
->>>>>>> ed602f7e
+            private Entry(W wsSession, ServerSessionImpl session, boolean scheduleExpiration, List<ServerMessage> queue, List<ServerMessage.Mutable> replies) {
                 this._wsSession = wsSession;
                 this._session = session;
                 this._scheduleExpiration = scheduleExpiration;
@@ -772,20 +673,11 @@
                 this._replies = replies;
             }
 
-<<<<<<< HEAD
-            private void scheduleExpiration()
-            {
-                if (_scheduleExpiration)
-                {
-                    if (_session != null)
+            private void scheduleExpiration() {
+                if (_scheduleExpiration) {
+                    if (_session != null) {
                         _session.scheduleExpiration(getInterval());
-=======
-            private void startInterval() {
-                if (_startInterval) {
-                    if (_session != null) {
-                        _session.startIntervalTimeout(getInterval());
-                    }
->>>>>>> ed602f7e
+                    }
                 }
             }
 
