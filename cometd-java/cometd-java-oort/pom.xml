<project xmlns="http://maven.apache.org/POM/4.0.0" xmlns:xsi="http://www.w3.org/2001/XMLSchema-instance" xsi:schemaLocation="http://maven.apache.org/POM/4.0.0 http://maven.apache.org/maven-v4_0_0.xsd">

    <parent>
        <groupId>org.cometd.java</groupId>
        <artifactId>cometd-java</artifactId>
        <version>3.0.0-SNAPSHOT</version>
    </parent>

    <modelVersion>4.0.0</modelVersion>
    <artifactId>cometd-java-oort</artifactId>
    <packaging>jar</packaging>
    <name>CometD :: Java :: Oort</name>

    <dependencies>
        <dependency>
            <groupId>javax.servlet</groupId>
<<<<<<< HEAD
            <artifactId>javax.servlet-api</artifactId>
=======
            <artifactId>servlet-api</artifactId>
>>>>>>> 006b72cb
        </dependency>
        <dependency>
            <groupId>org.cometd.java</groupId>
            <artifactId>cometd-java-server</artifactId>
            <version>${project.version}</version>
        </dependency>
        <dependency>
            <groupId>org.cometd.java</groupId>
            <artifactId>cometd-java-client</artifactId>
            <version>${project.version}</version>
        </dependency>
        <dependency>
            <groupId>org.cometd.java</groupId>
            <artifactId>cometd-jetty-websocket-client</artifactId>
            <version>${project.version}</version>
        </dependency>
        <dependency>
            <groupId>org.slf4j</groupId>
            <artifactId>slf4j-api</artifactId>
            <version>${slf4j-version}</version>
        </dependency>

        <dependency>
            <groupId>junit</groupId>
            <artifactId>junit</artifactId>
        </dependency>
        <dependency>
            <groupId>org.slf4j</groupId>
            <artifactId>slf4j-log4j12</artifactId>
        </dependency>
        <dependency>
            <groupId>org.eclipse.jetty.toolchain</groupId>
            <artifactId>jetty-test-helper</artifactId>
        </dependency>
        <dependency>
            <groupId>org.cometd.java</groupId>
            <artifactId>cometd-java-annotations</artifactId>
            <version>${project.version}</version>
            <scope>test</scope>
        </dependency>
        <dependency>
            <groupId>org.cometd.java</groupId>
            <artifactId>cometd-jetty-websocket-server</artifactId>
            <version>${project.version}</version>
            <scope>test</scope>
        </dependency>
        <dependency>
            <groupId>org.eclipse.jetty</groupId>
            <artifactId>jetty-io</artifactId>
            <version>${jetty-version}</version>
            <scope>test</scope>
        </dependency>
        <dependency>
            <groupId>org.eclipse.jetty</groupId>
            <artifactId>jetty-server</artifactId>
            <version>${jetty-version}</version>
            <scope>test</scope>
        </dependency>
        <dependency>
            <groupId>org.eclipse.jetty</groupId>
            <artifactId>jetty-servlet</artifactId>
            <version>${jetty-version}</version>
            <scope>test</scope>
        </dependency>
        <dependency>
            <groupId>org.eclipse.jetty.websocket</groupId>
            <artifactId>websocket-server</artifactId>
            <version>${jetty-version}</version>
            <scope>test</scope>
        </dependency>
    </dependencies>

</project><|MERGE_RESOLUTION|>--- conflicted
+++ resolved
@@ -14,11 +14,7 @@
     <dependencies>
         <dependency>
             <groupId>javax.servlet</groupId>
-<<<<<<< HEAD
             <artifactId>javax.servlet-api</artifactId>
-=======
-            <artifactId>servlet-api</artifactId>
->>>>>>> 006b72cb
         </dependency>
         <dependency>
             <groupId>org.cometd.java</groupId>
