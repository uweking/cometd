/*
 * Copyright (c) 2010 the original author or authors.
 *
 * Licensed under the Apache License, Version 2.0 (the "License");
 * you may not use this file except in compliance with the License.
 * You may obtain a copy of the License at
 *
 *     http://www.apache.org/licenses/LICENSE-2.0
 *
 * Unless required by applicable law or agreed to in writing, software
 * distributed under the License is distributed on an "AS IS" BASIS,
 * WITHOUT WARRANTIES OR CONDITIONS OF ANY KIND, either express or implied.
 * See the License for the specific language governing permissions and
 * limitations under the License.
 */

package org.cometd.oort;

import java.net.URI;
import java.util.Arrays;
import java.util.HashMap;
import java.util.Map;
import java.util.concurrent.CountDownLatch;
import java.util.concurrent.TimeUnit;
import java.util.concurrent.atomic.AtomicReference;

import org.cometd.bayeux.Message;
import org.cometd.bayeux.client.ClientSession;
import org.cometd.bayeux.client.ClientSessionChannel;
import org.cometd.bayeux.server.BayeuxServer;
import org.cometd.bayeux.server.LocalSession;
import org.cometd.bayeux.server.ServerChannel;
import org.cometd.bayeux.server.ServerMessage;
import org.cometd.bayeux.server.ServerSession;
import org.cometd.client.BayeuxClient;
import org.cometd.client.ext.AckExtension;
import org.cometd.server.ext.AcknowledgedMessagesExtension;
import org.eclipse.jetty.server.Server;
import org.eclipse.jetty.server.ServerConnector;
import org.junit.Assert;
import org.junit.Test;

public class OortObserveCometTest extends OortTest
{
    public OortObserveCometTest(String serverTransport)
    {
        super(serverTransport);
    }

    @Test
    public void testObserveStartedOortAndExpectToBeObserved() throws Exception
    {
        Server server1 = startServer(0);
        final Oort oort1 = startOort(server1);
        Server server2 = startServer(0);
        Oort oort2 = startOort(server2);

        CountDownLatch latch = new CountDownLatch(1);
        oort2.addCometListener(new CometJoinedListener(latch));

        OortComet oortComet12 = oort1.observeComet(oort2.getURL());
        Assert.assertTrue(oortComet12.waitFor(5000, BayeuxClient.State.CONNECTED));

        Assert.assertTrue(latch.await(5, TimeUnit.SECONDS));
        OortComet oortComet21 = oort2.findComet(oort1.getURL());
        Assert.assertNotNull(oortComet21);
        Assert.assertTrue(oortComet21.waitFor(5000, BayeuxClient.State.CONNECTED));

        Assert.assertEquals(1, oort1.getKnownComets().size());
        Assert.assertEquals(1, oort2.getKnownComets().size());
    }

    @Test
    public void testCometACometBConnectedWhenCometAConnectsToCometCThenAlsoCometBConnectsToCometC() throws Exception
    {
        Server serverA = startServer(0);
        Oort oortA = startOort(serverA);
        Server serverB = startServer(0);
        Oort oortB = startOort(serverB);

        CountDownLatch latch = new CountDownLatch(6);
        Oort.CometListener listener = new CometJoinedListener(latch);
        oortA.addCometListener(listener);
        oortB.addCometListener(listener);

        OortComet oortCometAB = oortA.observeComet(oortB.getURL());
        Assert.assertTrue(oortCometAB.waitFor(5000, BayeuxClient.State.CONNECTED));

        Server serverC = startServer(0);
        Oort oortC = startOort(serverC);

        oortC.addCometListener(listener);

        OortComet oortCometAC = oortA.observeComet(oortC.getURL());
        Assert.assertTrue(oortCometAC.waitFor(5000, BayeuxClient.State.CONNECTED));

        // Be sure all the links have established
        Assert.assertTrue(latch.await(5, TimeUnit.SECONDS));
        OortComet oortCometBA = oortB.findComet(oortA.getURL());
        Assert.assertTrue(oortCometBA.waitFor(5000, BayeuxClient.State.CONNECTED));
        OortComet oortCometCA = oortC.findComet(oortA.getURL());
        Assert.assertTrue(oortCometCA.waitFor(5000, BayeuxClient.State.CONNECTED));
        OortComet oortCometCB = oortC.findComet(oortB.getURL());
        Assert.assertTrue(oortCometCB.waitFor(5000, BayeuxClient.State.CONNECTED));
        OortComet oortCometBC = oortB.findComet(oortC.getURL());
        Assert.assertTrue(oortCometBC.waitFor(5000, BayeuxClient.State.CONNECTED));

        Assert.assertEquals(2, oortA.getKnownComets().size());
        Assert.assertEquals(2, oortB.getKnownComets().size());
        Assert.assertEquals(2, oortC.getKnownComets().size());
    }

    @Test
    public void testConnectTwoCloudsAndDisconnectOneComet() throws Exception
    {
        // Cloud #1, A and B
        Server serverA = startServer(0);
        Oort oortA = startOort(serverA);
        Server serverB = startServer(0);
        Oort oortB = startOort(serverB);
        CountDownLatch latch1 = new CountDownLatch(2);
        CometJoinedListener listener1 = new CometJoinedListener(latch1);
        oortA.addCometListener(listener1);
        oortB.addCometListener(listener1);
        OortComet oortCometAB = oortA.observeComet(oortB.getURL());
        Assert.assertTrue(oortCometAB.waitFor(5000, BayeuxClient.State.CONNECTED));
        Assert.assertTrue(latch1.await(5, TimeUnit.SECONDS));
        OortComet oortCometBA = oortB.findComet(oortA.getURL());
        Assert.assertTrue(oortCometBA.waitFor(5000, BayeuxClient.State.CONNECTED));

        // Cloud #2, C and D
        Server serverC = startServer(0);
        Oort oortC = startOort(serverC);
        Server serverD = startServer(0);
        Oort oortD = startOort(serverD);
        CountDownLatch latch2 = new CountDownLatch(2);
        CometJoinedListener listener2 = new CometJoinedListener(latch2);
        oortC.addCometListener(listener2);
        oortD.addCometListener(listener2);
        OortComet oortCometCD = oortC.observeComet(oortD.getURL());
        Assert.assertTrue(oortCometCD.waitFor(5000, BayeuxClient.State.CONNECTED));
        Assert.assertTrue(latch2.await(5, TimeUnit.SECONDS));
        OortComet oortCometDC = oortD.findComet(oortC.getURL());
        Assert.assertTrue(oortCometDC.waitFor(5000, BayeuxClient.State.CONNECTED));

        // Now connect A and C, then we must see that A connects to D and B connects to C and D
        CountDownLatch latch3 = new CountDownLatch(8);
        CometJoinedListener listener3 = new CometJoinedListener(latch3);
        oortA.addCometListener(listener3);
        oortB.addCometListener(listener3);
        oortC.addCometListener(listener3);
        oortD.addCometListener(listener3);
        OortComet oortCometAC = oortA.observeComet(oortC.getURL());
        Assert.assertTrue(oortCometAC.waitFor(5000, BayeuxClient.State.CONNECTED));
        Assert.assertTrue(latch3.await(5, TimeUnit.SECONDS));
        OortComet oortCometAD = oortA.findComet(oortD.getURL());
        Assert.assertTrue(oortCometAD.waitFor(5000, BayeuxClient.State.CONNECTED));
        OortComet oortCometBC = oortB.findComet(oortC.getURL());
        Assert.assertTrue(oortCometBC.waitFor(5000, BayeuxClient.State.CONNECTED));
        OortComet oortCometBD = oortB.findComet(oortD.getURL());
        Assert.assertTrue(oortCometBD.waitFor(5000, BayeuxClient.State.CONNECTED));
        OortComet oortCometCA = oortC.findComet(oortA.getURL());
        Assert.assertTrue(oortCometCA.waitFor(5000, BayeuxClient.State.CONNECTED));
        OortComet oortCometCB = oortC.findComet(oortB.getURL());
        Assert.assertTrue(oortCometCB.waitFor(5000, BayeuxClient.State.CONNECTED));
        OortComet oortCometDA = oortD.findComet(oortA.getURL());
        Assert.assertTrue(oortCometDA.waitFor(5000, BayeuxClient.State.CONNECTED));
        OortComet oortCometDB = oortD.findComet(oortB.getURL());
        Assert.assertTrue(oortCometDB.waitFor(5000, BayeuxClient.State.CONNECTED));

        Assert.assertEquals(3, oortA.getKnownComets().size());
        Assert.assertEquals(3, oortB.getKnownComets().size());
        Assert.assertEquals(3, oortC.getKnownComets().size());
        Assert.assertEquals(3, oortD.getKnownComets().size());

        // Remove comet C, then A and B must still be connected to D
        CountDownLatch latch4 = new CountDownLatch(3);
        CometLeftListener listener4 = new CometLeftListener(latch4);
        oortA.addCometListener(listener4);
        oortB.addCometListener(listener4);
        oortD.addCometListener(listener4);
        stopOort(oortC);
        stopServer(serverC);
        Assert.assertTrue(latch4.await(5, TimeUnit.SECONDS));
        Assert.assertTrue(oortCometAC.waitFor(5000, BayeuxClient.State.DISCONNECTED));
        Assert.assertTrue(oortCometCA.waitFor(5000, BayeuxClient.State.DISCONNECTED));
        Assert.assertTrue(oortCometBC.waitFor(5000, BayeuxClient.State.DISCONNECTED));
        Assert.assertTrue(oortCometCB.waitFor(5000, BayeuxClient.State.DISCONNECTED));
        Assert.assertTrue(oortCometDC.waitFor(5000, BayeuxClient.State.DISCONNECTED));
        Assert.assertTrue(oortCometCD.waitFor(5000, BayeuxClient.State.DISCONNECTED));

        Assert.assertEquals(2, oortA.getKnownComets().size());
        Assert.assertEquals(2, oortB.getKnownComets().size());
        Assert.assertEquals(2, oortD.getKnownComets().size());
    }

    @Test
    public void testObserveStartedOortAndDetectStop() throws Exception
    {
        Server server1 = startServer(0);
        Server server2 = startServer(0);

        Oort oort1 = startOort(server1);
        Assert.assertNotNull(oort1.getOortSession());
        Assert.assertTrue(oort1.getOortSession().isConnected());

        Oort oort2 = startOort(server2);

        Assert.assertNull(oort1.observeComet(oort1.getURL()));

        OortComet oortComet12 = oort1.observeComet(oort2.getURL());
        Assert.assertNotNull(oortComet12);
        Assert.assertTrue(oortComet12.waitFor(5000, BayeuxClient.State.CONNECTED));
        Assert.assertEquals(1, oort1.getKnownComets().size());

        OortComet oortComet21 = oort2.observeComet(oort1.getURL());
        Assert.assertNotNull(oortComet21);
        Assert.assertTrue(oortComet21.waitFor(5000, BayeuxClient.State.CONNECTED));

        stopOort(oort2);
        Assert.assertFalse(oort2.getOortSession().isConnected());
        Assert.assertTrue(oort2.getHttpClient().isStopped());
        Assert.assertEquals(0, oort2.getKnownComets().size());

        // Stopping oort2 implies oort1 must see it disappearing
        Assert.assertTrue(oortComet12.waitFor(5000, BayeuxClient.State.DISCONNECTED));
        Assert.assertEquals(0, oort1.getKnownComets().size());
    }

    @Test
    public void testObserveNonStartedOortAndDetectStart() throws Exception
    {
        Server server1 = startServer(0);
        String url = (String)server1.getAttribute(OortConfigServlet.OORT_URL_PARAM);
        final BayeuxServer bayeuxServer = (BayeuxServer)server1.getAttribute(BayeuxServer.ATTRIBUTE);
<<<<<<< HEAD
        Oort oort1 = new Oort(bayeuxServer, url)
        {
            @Override
            protected OortComet newOortComet(String cometURL)
            {
                return new OortComet(this, cometURL, null, null)
                {
                    @Override
                    public void onFailure(Throwable x, Message[] messages)
                    {
                        // Suppress expected exceptions
                        if (!(x instanceof ConnectException))
                            super.onFailure(x, messages);
                    }
                };
            }
        };
=======
        Oort oort1 = new Oort(bayeuxServer, url);
        oort1.setClientDebugEnabled(Boolean.getBoolean("debugTests"));
>>>>>>> 06b1d427
        oort1.start();

        Server server2 = startServer(0);
        String url2 = (String)server2.getAttribute(OortConfigServlet.OORT_URL_PARAM);
        int port = new URI(url2).getPort();
        stopServer(server2);

        OortComet oortComet12 = oort1.observeComet(url2);
        Assert.assertTrue(oortComet12.waitFor(5000, BayeuxClient.State.REHANDSHAKING));

        server2 = startServer(port);
        Oort oort2 = startOort(server2);
        Assert.assertEquals(oort2.getURL(), url2);

        Assert.assertTrue(oortComet12.waitFor(5000, BayeuxClient.State.CONNECTED));

        stopOort(oort1);
    }

    @Test
    public void testObserveStartedOortAndDetectRestart() throws Exception
    {
        Server server1 = startServer(0);
        Oort oort1 = startOort(server1);

        Server server2 = startServer(0);
        Oort oort2 = startOort(server2);

        OortComet oortComet12 = oort1.observeComet(oort2.getURL());
        Assert.assertTrue(oortComet12.waitFor(5000, BayeuxClient.State.CONNECTED));
        OortComet oortComet21 = oort2.observeComet(oort1.getURL());
        Assert.assertTrue(oortComet21.waitFor(5000, BayeuxClient.State.CONNECTED));

        ServerConnector connector2 = (ServerConnector)server2.getConnectors()[0];
        int port2 = connector2.getLocalPort();
        connector2.stop();

        Assert.assertTrue(oortComet12.waitFor(5000, BayeuxClient.State.UNCONNECTED));

        connector2.setPort(port2);
        connector2.start();

        Assert.assertTrue(oortComet12.waitFor(5000, BayeuxClient.State.CONNECTED));
    }

    @Test
    public void testDeobserve() throws Exception
    {
        Server serverA = startServer(0);
        Oort oortA = startOort(serverA);
        Server serverB = startServer(0);
        Oort oortB = startOort(serverB);
        Server serverC = startServer(0);
        Oort oortC = startOort(serverC);

        CountDownLatch latch1 = new CountDownLatch(6);
        CometJoinedListener listener1 = new CometJoinedListener(latch1);
        oortA.addCometListener(listener1);
        oortB.addCometListener(listener1);
        oortC.addCometListener(listener1);

        OortComet oortCometAB = oortA.observeComet(oortB.getURL());
        Assert.assertTrue(oortCometAB.waitFor(5000, BayeuxClient.State.CONNECTED));
        OortComet oortCometAC = oortA.observeComet(oortC.getURL());
        Assert.assertTrue(oortCometAC.waitFor(5000, BayeuxClient.State.CONNECTED));
        Assert.assertTrue(latch1.await(5, TimeUnit.SECONDS));
        OortComet oortCometBA = oortB.findComet(oortA.getURL());
        Assert.assertTrue(oortCometBA.waitFor(5000, BayeuxClient.State.CONNECTED));
        OortComet oortCometBC = oortB.findComet(oortC.getURL());
        Assert.assertTrue(oortCometBC.waitFor(5000, BayeuxClient.State.CONNECTED));
        OortComet oortCometCA = oortC.findComet(oortA.getURL());
        Assert.assertTrue(oortCometCA.waitFor(5000, BayeuxClient.State.CONNECTED));
        OortComet oortCometCB = oortC.findComet(oortB.getURL());
        Assert.assertTrue(oortCometCB.waitFor(5000, BayeuxClient.State.CONNECTED));

        Assert.assertEquals(2, oortA.getKnownComets().size());
        Assert.assertTrue(oortA.getKnownComets().contains(oortB.getURL()));
        Assert.assertTrue(oortA.getKnownComets().contains(oortC.getURL()));
        Assert.assertEquals(2, oortB.getKnownComets().size());
        Assert.assertTrue(oortB.getKnownComets().contains(oortA.getURL()));
        Assert.assertTrue(oortB.getKnownComets().contains(oortC.getURL()));
        Assert.assertEquals(2, oortC.getKnownComets().size());
        Assert.assertTrue(oortC.getKnownComets().contains(oortA.getURL()));
        Assert.assertTrue(oortC.getKnownComets().contains(oortB.getURL()));

        BayeuxClient clientA = startClient(oortA, null);
        Assert.assertTrue(clientA.waitFor(5000, BayeuxClient.State.CONNECTED));
        // Be sure that disconnecting clientA we do not mess with the known comets
        stopClient(clientA);

        Assert.assertEquals(2, oortA.getKnownComets().size());
        Assert.assertEquals(2, oortB.getKnownComets().size());
        Assert.assertEquals(2, oortC.getKnownComets().size());

        // Deobserve A-B
        CountDownLatch latch2 = new CountDownLatch(2);
        CometLeftListener listener2 = new CometLeftListener(latch2);
        oortA.addCometListener(listener2);
        oortB.addCometListener(listener2);
        OortComet cometAB = oortA.deobserveComet(oortB.getURL());
        Assert.assertSame(oortCometAB, cometAB);
        Assert.assertTrue(oortCometAB.waitFor(5000, BayeuxClient.State.DISCONNECTED));
        latch2.await(5, TimeUnit.SECONDS);
        Assert.assertTrue(oortCometBA.waitFor(5000, BayeuxClient.State.DISCONNECTED));

        // A is now only connected to C
        Assert.assertEquals(1, oortA.getKnownComets().size());
        Assert.assertTrue(oortA.getKnownComets().contains(oortC.getURL()));
        // B is now only connected to C
        Assert.assertEquals(1, oortB.getKnownComets().size());
        Assert.assertTrue(oortB.getKnownComets().contains(oortC.getURL()));
        // C is still connected to A and B
        Assert.assertEquals(2, oortC.getKnownComets().size());
        Assert.assertTrue(oortC.getKnownComets().contains(oortA.getURL()));
        Assert.assertTrue(oortC.getKnownComets().contains(oortB.getURL()));
    }

    @Test
    public void testObserveSameCometWithDifferentURL() throws Exception
    {
        Server serverA = startServer(0);
        Oort oortA = startOort(serverA);
        String urlA = oortA.getURL();
        String urlAA = urlA.replace("localhost", "127.0.0.1");

        OortComet oortCometAB = oortA.observeComet(urlAA);

        Assert.assertTrue(oortCometAB.waitFor(5000, BayeuxClient.State.DISCONNECTED));
    }

    @Test
    public void testObserveDifferentCometWithDifferentURL() throws Exception
    {
        Server serverA = startServer(0);
        Oort oortA = startOort(serverA);
        Server serverB = startServer(0);
        Oort oortB = startOort(serverB);

        String urlB = oortB.getURL();
        String otherURLB = urlB.replace("localhost", "127.0.0.1");

        CountDownLatch latch = new CountDownLatch(2);
        CometJoinedListener listener = new CometJoinedListener(latch);
        oortA.addCometListener(listener);
        oortB.addCometListener(listener);

        OortComet oortCometAB = oortA.observeComet(otherURLB);
        Assert.assertTrue(oortCometAB.waitFor(5000, BayeuxClient.State.CONNECTED));
        Assert.assertTrue(latch.await(5, TimeUnit.SECONDS));
        OortComet oortCometBA = oortB.findComet(oortA.getURL());
        Assert.assertTrue(oortCometBA.waitFor(5000, BayeuxClient.State.CONNECTED));

        Assert.assertEquals(1, oortB.getKnownComets().size());

        // Only master URLs are known
        Assert.assertFalse(oortA.getKnownComets().contains(otherURLB));
        Assert.assertTrue(oortA.getKnownComets().contains(urlB));
        // But comets can be known with alias URLs
        OortComet oortCometAB1 = oortA.getComet(urlB);
        Assert.assertNotNull(oortCometAB1);
        OortComet oortCometAB2 = oortA.getComet(otherURLB);
        Assert.assertNotNull(oortCometAB2);
        Assert.assertSame(oortCometAB, oortCometAB1);
        Assert.assertSame(oortCometAB1, oortCometAB2);

        // Now try with the original URL
        OortComet oortCometAB3 = oortA.observeComet(urlB);
        Assert.assertNotNull(oortCometAB3);
        Assert.assertSame(oortCometAB, oortCometAB3);

        // Try with yet another URL
        String anotherURLB = urlB.replace("localhost", "[::1]");
        OortComet oortCometAB4 = oortA.observeComet(anotherURLB);
        Assert.assertTrue(oortCometAB4.waitFor(5000, BayeuxClient.State.DISCONNECTED));
        OortComet oortCometAB5 = oortA.getComet(anotherURLB);
        Assert.assertSame(oortCometAB, oortCometAB5);

        // Now disconnect with the original URL
        OortComet oortCometAB6 = oortA.deobserveComet(urlB);
        Assert.assertNotNull(oortCometAB6);
        Assert.assertTrue(oortCometAB6.waitFor(5000, BayeuxClient.State.DISCONNECTED));
    }

    @Test
    public void testSingleCometsJoinsTheCloud() throws Exception
    {
        Server serverA = startServer(0);
        Oort oortA = startOort(serverA);
        Server serverB = startServer(0);
        Oort oortB = startOort(serverB);
        Server serverC = startServer(0);
        Oort oortC = startOort(serverC);
        Server serverD = startServer(0);
        Oort oortD = startOort(serverD);

        CountDownLatch latch1 = new CountDownLatch(2);
        CometJoinedListener listener1 = new CometJoinedListener(latch1);
        oortA.addCometListener(listener1);
        oortB.addCometListener(listener1);

        // Make a "cloud" connecting A and B
        OortComet oortCometAB = oortA.observeComet(oortB.getURL());
        Assert.assertTrue(oortCometAB.waitFor(5000, BayeuxClient.State.CONNECTED));
        Assert.assertTrue(latch1.await(5, TimeUnit.SECONDS));
        OortComet oortCometBA = oortB.findComet(oortA.getURL());
        Assert.assertTrue(oortCometBA.waitFor(5000, BayeuxClient.State.CONNECTED));

        // Now C wants to join the cloud, and connects to B
        CountDownLatch latch2 = new CountDownLatch(4);
        CometJoinedListener listener2 = new CometJoinedListener(latch2);
        oortA.addCometListener(listener2);
        oortB.addCometListener(listener2);
        oortC.addCometListener(listener2);
        OortComet oortCometCB = oortC.observeComet(oortB.getURL());
        Assert.assertTrue(oortCometCB.waitFor(5000, BayeuxClient.State.CONNECTED));
        Assert.assertTrue(latch2.await(5, TimeUnit.SECONDS));
        OortComet oortCometBC = oortB.findComet(oortC.getURL());
        Assert.assertTrue(oortCometBC.waitFor(5000, BayeuxClient.State.CONNECTED));
        OortComet oortCometAC = oortA.findComet(oortC.getURL());
        Assert.assertTrue(oortCometAC.waitFor(5000, BayeuxClient.State.CONNECTED));
        OortComet oortCometCA = oortC.findComet(oortA.getURL());
        Assert.assertTrue(oortCometCA.waitFor(5000, BayeuxClient.State.CONNECTED));

        // Make sure C is connected to B also
        Assert.assertEquals(2, oortA.getKnownComets().size());
        Assert.assertEquals(2, oortB.getKnownComets().size());
        Assert.assertEquals(2, oortC.getKnownComets().size());

        // Now also D want to join the cloud, and connects to B
        CountDownLatch latch3 = new CountDownLatch(6);
        CometJoinedListener listener3 = new CometJoinedListener(latch3);
        oortA.addCometListener(listener3);
        oortB.addCometListener(listener3);
        oortC.addCometListener(listener3);
        oortD.addCometListener(listener3);
        OortComet oortCometDB = oortD.observeComet(oortB.getURL());
        Assert.assertTrue(oortCometDB.waitFor(5000, BayeuxClient.State.CONNECTED));
        Assert.assertTrue(latch3.await(5, TimeUnit.SECONDS));
        OortComet oortCometBD = oortB.findComet(oortD.getURL());
        Assert.assertTrue(oortCometBD.waitFor(5000, BayeuxClient.State.CONNECTED));
        OortComet oortCometAD = oortA.findComet(oortD.getURL());
        Assert.assertTrue(oortCometAD.waitFor(5000, BayeuxClient.State.CONNECTED));
        OortComet oortCometDA = oortD.findComet(oortA.getURL());
        Assert.assertTrue(oortCometDA.waitFor(5000, BayeuxClient.State.CONNECTED));
        OortComet oortCometDC = oortD.findComet(oortC.getURL());
        Assert.assertTrue(oortCometDC.waitFor(5000, BayeuxClient.State.CONNECTED));
        OortComet oortCometCD = oortC.findComet(oortD.getURL());
        Assert.assertTrue(oortCometCD.waitFor(5000, BayeuxClient.State.CONNECTED));

        // Make sure C is connected to B also
        Assert.assertEquals(3, oortA.getKnownComets().size());
        Assert.assertEquals(3, oortB.getKnownComets().size());
        Assert.assertEquals(3, oortC.getKnownComets().size());
        Assert.assertEquals(3, oortD.getKnownComets().size());
    }

    @Test
    public void testAckExtensionConfiguration() throws Exception
    {
        Server serverA = startServer(0);
        Oort oortA = startOort(serverA);
        stopOort(oortA);
        oortA.setAckExtensionEnabled(true);
        oortA.start();

        BayeuxServer bayeuxServerA = oortA.getBayeuxServer();
        int ackExtensions = 0;
        for (BayeuxServer.Extension extension : bayeuxServerA.getExtensions())
            if (extension instanceof AcknowledgedMessagesExtension)
                ++ackExtensions;
        Assert.assertEquals(1, ackExtensions);

        Server serverB = startServer(0);
        BayeuxServer bayeuxServerB = (BayeuxServer)serverB.getAttribute(BayeuxServer.ATTRIBUTE);
        bayeuxServerB.addExtension(new AcknowledgedMessagesExtension());
        Oort oortB = startOort(serverB);
        stopOort(oortB);
        oortB.setAckExtensionEnabled(true);
        oortB.start();

        ackExtensions = 0;
        for (BayeuxServer.Extension extension : bayeuxServerB.getExtensions())
            if (extension instanceof AcknowledgedMessagesExtension)
                ++ackExtensions;
        Assert.assertEquals(1, ackExtensions);

        CountDownLatch latch1 = new CountDownLatch(2);
        CometJoinedListener listener1 = new CometJoinedListener(latch1);
        oortA.addCometListener(listener1);
        oortB.addCometListener(listener1);

        OortComet oortCometAB = oortA.observeComet(oortB.getURL());
        Assert.assertTrue(oortCometAB.waitFor(5000, BayeuxClient.State.CONNECTED));
        Assert.assertTrue(latch1.await(5, TimeUnit.SECONDS));
        OortComet oortCometBA = oortB.findComet(oortA.getURL());
        Assert.assertTrue(oortCometBA.waitFor(5000, BayeuxClient.State.CONNECTED));

        ackExtensions = 0;
        for (ClientSession.Extension extension : oortCometAB.getExtensions())
            if (extension instanceof AckExtension)
                ++ackExtensions;
        Assert.assertEquals(1, ackExtensions);

        ackExtensions = 0;
        for (ClientSession.Extension extension : oortCometBA.getExtensions())
            if (extension instanceof AckExtension)
                ++ackExtensions;
        Assert.assertEquals(1, ackExtensions);
    }

    @Test
    public void testPublishDuringCometJoined() throws Exception
    {
        Server serverA = startServer(0);
        final Oort oortA = startOort(serverA);
        final BayeuxServer bayeuxServerA = oortA.getBayeuxServer();

        final LocalSession serviceA = bayeuxServerA.newLocalSession("test");
        serviceA.handshake();
        final String channelName = "/test";
        final String data = "data";
        final CountDownLatch joinedLatch = new CountDownLatch(1);
        oortA.addCometListener(new Oort.CometListener.Adapter()
        {
            public void cometJoined(Event event)
            {
                bayeuxServerA.createChannelIfAbsent(channelName).getReference().publish(serviceA, data);
                joinedLatch.countDown();
            }
        });
        oortA.observeChannel(channelName);

        Server serverB = startServer(0);
        Oort oortB = startOort(serverB);
        oortB.observeChannel(channelName);

        BayeuxServer bayeuxServerB = oortB.getBayeuxServer();
        final CountDownLatch latch = new CountDownLatch(1);
        bayeuxServerB.createChannelIfAbsent(channelName).getReference().addListener(new ServerChannel.MessageListener()
        {
            public boolean onMessage(ServerSession from, ServerChannel channel, ServerMessage.Mutable message)
            {
                if (data.equals(message.getData()))
                    latch.countDown();
                return true;
            }
        });

        // Link the nodes
        oortB.observeComet(oortA.getURL());

        Assert.assertTrue(joinedLatch.await(5, TimeUnit.SECONDS));
        Assert.assertTrue(latch.await(5, TimeUnit.SECONDS));
    }

    @Test
    public void testConfigureMaxMessageSize() throws Exception
    {
        int maxMessageSize = 1024;
        Map<String, String> options = new HashMap<>();
        options.put("ws.maxMessageSize", String.valueOf(maxMessageSize));
        Server serverA = startServer(0, options);
        Oort oortA = startOort(serverA);
        Server serverB = startServer(0, options);
        Oort oortB = startOort(serverB);

        CountDownLatch latch = new CountDownLatch(2);
        oortA.addCometListener(new CometJoinedListener(latch));
        oortB.addCometListener(new CometJoinedListener(latch));

        OortComet oortComet12 = oortA.observeComet(oortB.getURL());
        Assert.assertTrue(oortComet12.waitFor(5000, BayeuxClient.State.CONNECTED));

        OortComet oortComet21 = oortB.findComet(oortA.getURL());
        Assert.assertNotNull(oortComet21);
        Assert.assertTrue(oortComet21.waitFor(5000, BayeuxClient.State.CONNECTED));

        Assert.assertTrue(latch.await(5, TimeUnit.SECONDS));

        String channelName = "/foo";
        oortA.observeChannel(channelName);
        oortB.observeChannel(channelName);

        BayeuxClient clientA = startClient(oortA, null);
        Assert.assertTrue(clientA.waitFor(5000, BayeuxClient.State.CONNECTED));
        BayeuxClient clientB = startClient(oortB, null);
        Assert.assertTrue(clientB.waitFor(5000, BayeuxClient.State.CONNECTED));

        final AtomicReference<CountDownLatch> messageLatch = new AtomicReference<>(new CountDownLatch(1));
        clientB.getChannel(channelName).subscribe(new ClientSessionChannel.MessageListener()
        {
            public void onMessage(ClientSessionChannel channel, Message message)
            {
                messageLatch.get().countDown();
            }
        });

        // Wait a while to be sure to be subscribed
        Thread.sleep(1000);

        char[] clob = new char[maxMessageSize / 2];
        Arrays.fill(clob, 'w');
        clientA.getChannel(channelName).publish(new String(clob));
        Assert.assertTrue(messageLatch.get().await(5, TimeUnit.SECONDS));

        // Make the message larger than allowed
        messageLatch.set(new CountDownLatch(1));
        clob = new char[maxMessageSize * 2];
        Arrays.fill(clob, 'z');
        clientA.getChannel(channelName).publish(new String(clob));
        Assert.assertFalse(messageLatch.get().await(1, TimeUnit.SECONDS));
    }
}<|MERGE_RESOLUTION|>--- conflicted
+++ resolved
@@ -233,28 +233,7 @@
         Server server1 = startServer(0);
         String url = (String)server1.getAttribute(OortConfigServlet.OORT_URL_PARAM);
         final BayeuxServer bayeuxServer = (BayeuxServer)server1.getAttribute(BayeuxServer.ATTRIBUTE);
-<<<<<<< HEAD
-        Oort oort1 = new Oort(bayeuxServer, url)
-        {
-            @Override
-            protected OortComet newOortComet(String cometURL)
-            {
-                return new OortComet(this, cometURL, null, null)
-                {
-                    @Override
-                    public void onFailure(Throwable x, Message[] messages)
-                    {
-                        // Suppress expected exceptions
-                        if (!(x instanceof ConnectException))
-                            super.onFailure(x, messages);
-                    }
-                };
-            }
-        };
-=======
         Oort oort1 = new Oort(bayeuxServer, url);
-        oort1.setClientDebugEnabled(Boolean.getBoolean("debugTests"));
->>>>>>> 06b1d427
         oort1.start();
 
         Server server2 = startServer(0);
