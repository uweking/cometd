--- conflicted
+++ resolved
@@ -39,17 +39,12 @@
     <jetty-version>9.4.25.v20191220</jetty-version>
     <!-- end::jetty-version[] -->
     <slf4j-version>1.7.28</slf4j-version>
-<<<<<<< HEAD
-    <log4j2-version>2.12.1</log4j2-version>
-    <spring-version>5.2.0.RELEASE</spring-version>
-    <spring-boot-version>2.1.7.RELEASE</spring-boot-version>
-    <jackson-version>2.9.10.1</jackson-version>
-=======
+    <log4j2-version>2.13.0</log4j2-version>
     <spring-version>5.2.2.RELEASE</spring-version>
+    <spring-boot-version>2.2.2.RELEASE</spring-boot-version>
     <jackson-version>2.10.1</jackson-version>
->>>>>>> a6c776b6
     <dojo-version>1.15.0</dojo-version>
-    <okhttp-version>4.0.1</okhttp-version>
+    <okhttp-version>4.2.2</okhttp-version>
   </properties>
 
   <url>https://cometd.org</url>
