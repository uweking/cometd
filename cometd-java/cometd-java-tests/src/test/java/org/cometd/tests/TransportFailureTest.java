/*
 * Copyright (c) 2008-2020 the original author or authors.
 *
 * Licensed under the Apache License, Version 2.0 (the "License");
 * you may not use this file except in compliance with the License.
 * You may obtain a copy of the License at
 *
 *     http://www.apache.org/licenses/LICENSE-2.0
 *
 * Unless required by applicable law or agreed to in writing, software
 * distributed under the License is distributed on an "AS IS" BASIS,
 * WITHOUT WARRANTIES OR CONDITIONS OF ANY KIND, either express or implied.
 * See the License for the specific language governing permissions and
 * limitations under the License.
 */
package org.cometd.tests;

import java.util.Map;
import java.util.concurrent.CountDownLatch;
import java.util.concurrent.TimeUnit;
import java.util.concurrent.atomic.AtomicInteger;

import javax.websocket.ContainerProvider;
import javax.websocket.WebSocketContainer;

import org.cometd.bayeux.Channel;
import org.cometd.bayeux.Message;
import org.cometd.bayeux.client.ClientSessionChannel;
import org.cometd.bayeux.server.BayeuxServer;
import org.cometd.bayeux.server.ServerMessage;
import org.cometd.bayeux.server.ServerSession;
import org.cometd.client.BayeuxClient;
import org.cometd.client.http.jetty.JettyHttpClientTransport;
import org.cometd.client.transport.ClientTransport;
import org.cometd.client.websocket.javax.WebSocketTransport;
import org.cometd.server.BayeuxServerImpl;
import org.cometd.server.CometDServlet;
import org.eclipse.jetty.client.HttpClient;
import org.eclipse.jetty.server.Server;
import org.eclipse.jetty.server.ServerConnector;
import org.eclipse.jetty.servlet.ServletContextHandler;
import org.eclipse.jetty.servlet.ServletHolder;
import org.eclipse.jetty.websocket.javax.server.config.JavaxWebSocketServletContainerInitializer;
import org.junit.After;
import org.junit.Assert;
import org.junit.Test;

public class TransportFailureTest {
    private Server server;
    private ServerConnector connector;
    private String cometdURL;
    private BayeuxServerImpl bayeux;
    private HttpClient httpClient;
    private WebSocketContainer wsClient;
    private String cometdServletPath;

    private void startServer(Map<String, String> initParams) throws Exception {
        server = new Server();
        connector = new ServerConnector(server);
        server.addConnector(connector);

        ServletContextHandler context = new ServletContextHandler(server, "/");

<<<<<<< HEAD
        JavaxWebSocketServletContainerInitializer.initialize(context);
=======
        WebSocketServerContainerInitializer.configure(context, null);
>>>>>>> e8789a61

        cometdServletPath = "/cometd";

        // CometD servlet
        ServletHolder cometdServletHolder = new ServletHolder(CometDServlet.class);
        cometdServletHolder.setInitParameter("timeout", "10000");
        cometdServletHolder.setInitParameter("ws.cometdURLMapping", cometdServletPath);
        cometdServletHolder.setInitOrder(1);
        if (initParams != null) {
            for (Map.Entry<String, String> entry : initParams.entrySet()) {
                cometdServletHolder.setInitParameter(entry.getKey(), entry.getValue());
            }
        }
        context.addServlet(cometdServletHolder, cometdServletPath + "/*");

        httpClient = new HttpClient();
        server.addBean(httpClient);

        wsClient = ContainerProvider.getWebSocketContainer();
        server.addBean(wsClient);

        server.start();
        cometdURL = "http://localhost:" + connector.getLocalPort() + cometdServletPath;
        bayeux = (BayeuxServerImpl)context.getServletContext().getAttribute(BayeuxServer.ATTRIBUTE);
    }

    @After
    public void dispose() throws Exception {
        if (server != null) {
            server.stop();
        }
    }

    @Test
    public void testTransportNegotiationClientWebSocketAndLongPollingServerLongPolling() throws Exception {
        startServer(null);
        bayeux.setAllowedTransports("long-polling");

        final ClientTransport webSocketTransport = new WebSocketTransport(null, null, wsClient);
        final ClientTransport longPollingTransport = new JettyHttpClientTransport(null, httpClient);
        final CountDownLatch failureLatch = new CountDownLatch(1);
        final BayeuxClient client = new BayeuxClient(cometdURL, webSocketTransport, longPollingTransport) {
            @Override
            protected void onTransportFailure(String oldTransportName, String newTransportName, Throwable failure) {
                Assert.assertEquals(webSocketTransport.getName(), oldTransportName);
                Assert.assertEquals(longPollingTransport.getName(), newTransportName);
                failureLatch.countDown();
            }
        };

        final CountDownLatch successLatch = new CountDownLatch(1);
        final CountDownLatch failedLatch = new CountDownLatch(1);
        client.handshake(message -> {
            if (message.isSuccessful()) {
                successLatch.countDown();
            } else {
                failedLatch.countDown();
            }
        });

        Assert.assertTrue(failureLatch.await(5, TimeUnit.SECONDS));
        Assert.assertTrue(failedLatch.await(5, TimeUnit.SECONDS));
        Assert.assertTrue(successLatch.await(5, TimeUnit.SECONDS));

        client.disconnect(1000);
    }

    @Test
    public void testTransportNegotiationFailureForClientWebSocketServerLongPolling() throws Exception {
        startServer(null);
        bayeux.setAllowedTransports("long-polling");

        final ClientTransport webSocketTransport = new WebSocketTransport(null, null, wsClient);
        final CountDownLatch failureLatch = new CountDownLatch(1);
        final BayeuxClient client = new BayeuxClient(cometdURL, webSocketTransport) {
            @Override
            protected void onTransportFailure(String oldTransportName, String newTransportName, Throwable failure) {
                Assert.assertEquals(webSocketTransport.getName(), oldTransportName);
                Assert.assertNull(newTransportName);
                failureLatch.countDown();
            }
        };

        final CountDownLatch failedLatch = new CountDownLatch(1);
        client.handshake(message -> {
            if (!message.isSuccessful()) {
                failedLatch.countDown();
            }
        });

        Assert.assertTrue(failureLatch.await(5, TimeUnit.SECONDS));
        Assert.assertTrue(failedLatch.await(5, TimeUnit.SECONDS));
        Assert.assertTrue(client.waitFor(5000, BayeuxClient.State.DISCONNECTED));
    }

    @Test
    public void testTransportNegotiationFailureForClientLongPollingServerCallbackPolling() throws Exception {
        startServer(null);
        // Only callback-polling on server (via extension), only long-polling on client.
        bayeux.setAllowedTransports("long-polling", "callback-polling");
        bayeux.addExtension(new BayeuxServer.Extension() {
            @Override
            public boolean sendMeta(ServerSession to, ServerMessage.Mutable message) {
                if (Channel.META_HANDSHAKE.equals(message.getChannel())) {
                    message.put(Message.SUPPORTED_CONNECTION_TYPES_FIELD, new String[]{"callback-polling"});
                }
                return true;
            }
        });

        final CountDownLatch failureLatch = new CountDownLatch(1);
        BayeuxClient client = new BayeuxClient(cometdURL, new JettyHttpClientTransport(null, httpClient)) {
            @Override
            protected void onTransportFailure(String oldTransportName, String newTransportName, Throwable failure) {
                failureLatch.countDown();
            }
        };
        final CountDownLatch latch = new CountDownLatch(1);
        client.handshake(message -> {
            if (!message.isSuccessful()) {
                latch.countDown();
            }
        });

        Assert.assertTrue(failureLatch.await(5, TimeUnit.SECONDS));
        Assert.assertTrue(latch.await(5, TimeUnit.SECONDS));
        Assert.assertTrue(client.waitFor(5000, BayeuxClient.State.DISCONNECTED));
    }

    @Test
    public void testTransportNegotiationFailureForClientLongPollingServerWebSocket() throws Exception {
        startServer(null);
        bayeux.setAllowedTransports("websocket");

        final ClientTransport longPollingTransport = new JettyHttpClientTransport(null, httpClient);
        final CountDownLatch failureLatch = new CountDownLatch(1);
        final BayeuxClient client = new BayeuxClient(cometdURL, longPollingTransport) {
            @Override
            protected void onTransportFailure(String oldTransportName, String newTransportName, Throwable failure) {
                Assert.assertEquals(longPollingTransport.getName(), oldTransportName);
                Assert.assertEquals(longPollingTransport.getName(), newTransportName);
                failureLatch.countDown();
            }
        };

        final CountDownLatch failedLatch = new CountDownLatch(1);
        client.handshake(message -> {
            if (!message.isSuccessful()) {
                failedLatch.countDown();
            }
        });

        Assert.assertTrue(failureLatch.await(5, TimeUnit.SECONDS));
        Assert.assertTrue(failedLatch.await(5, TimeUnit.SECONDS));

        client.disconnect(1000);
    }

    @Test
    public void testChangeTransportURLOnMetaConnectFailure() throws Exception {
        startServer(null);
        ServerConnector connector2 = new ServerConnector(server);
        server.addConnector(connector2);
        connector2.start();

        bayeux.addExtension(new MetaConnectFailureExtension() {
            @Override
            protected boolean onMetaConnect(int count) throws Exception {
                if (count != 2) {
                    return true;
                }
                connector.stop();
                return false;
            }
        });

        final String newURL = "http://localhost:" + connector2.getLocalPort() + cometdServletPath;

        final BayeuxClient client = new BayeuxClient(cometdURL, new JettyHttpClientTransport(null, httpClient)) {
            private int metaConnects;

            @Override
            protected void onTransportFailure(Message message, ClientTransport.FailureInfo failureInfo, ClientTransport.FailureHandler handler) {
                ++metaConnects;
                if (metaConnects == 1 && Channel.META_CONNECT.equals(message.getChannel())) {
                    ClientTransport transport = getTransport();
                    transport.setURL(newURL);
                    failureInfo.transport = transport;
                    handler.handle(failureInfo);
                } else {
                    super.onTransportFailure(message, failureInfo, handler);
                }
            }
        };

        // The second connect fails, the third connect should succeed on the new URL.
        final CountDownLatch latch = new CountDownLatch(1);
        client.getChannel(Channel.META_CONNECT).addListener(new ClientSessionChannel.MessageListener() {
            private int metaConnects;

            @Override
            public void onMessage(ClientSessionChannel channel, Message message) {
                ++metaConnects;
                if (metaConnects == 3 && message.isSuccessful()) {
                    if (client.getTransport().getURL().equals(newURL)) {
                        latch.countDown();
                    }
                }
            }
        });

        client.handshake();

        Assert.assertTrue(latch.await(5, TimeUnit.SECONDS));

        client.disconnect(1000);
        connector2.stop();
    }

    @Test
    public void testChangeTransportOnMetaConnectFailure() throws Exception {
        startServer(null);

        bayeux.addExtension(new MetaConnectFailureExtension() {
            @Override
            protected boolean onMetaConnect(int count) {
                return count != 2;
            }
        });

        final ClientTransport webSocketTransport = new WebSocketTransport(null, null, wsClient);
        ClientTransport longPollingTransport = new JettyHttpClientTransport(null, httpClient);
        final BayeuxClient client = new BayeuxClient(cometdURL, webSocketTransport, longPollingTransport) {
            private int metaConnects;

            @Override
            protected void onTransportFailure(Message message, ClientTransport.FailureInfo failureInfo, ClientTransport.FailureHandler handler) {
                ++metaConnects;
                if (metaConnects == 1 && Channel.META_CONNECT.equals(message.getChannel())) {
                    failureInfo.transport = webSocketTransport;
                    handler.handle(failureInfo);
                } else {
                    super.onTransportFailure(message, failureInfo, handler);
                }
            }
        };

        // The second connect fails, the third connect should succeed on the new transport.
        final CountDownLatch latch = new CountDownLatch(1);
        client.getChannel(Channel.META_CONNECT).addListener(new ClientSessionChannel.MessageListener() {
            private int metaConnects;

            @Override
            public void onMessage(ClientSessionChannel channel, Message message) {
                ++metaConnects;
                if (metaConnects == 3 && message.isSuccessful()) {
                    if (client.getTransport().getName().equals(webSocketTransport.getName())) {
                        latch.countDown();
                    }
                }
            }
        });

        client.handshake();

        Assert.assertTrue(latch.await(5, TimeUnit.SECONDS));

        client.disconnect(1000);
    }

    private abstract class MetaConnectFailureExtension implements BayeuxServer.Extension {
        private final AtomicInteger metaConnects = new AtomicInteger();

        @Override
        public boolean rcvMeta(ServerSession from, ServerMessage.Mutable message) {
            if (Channel.META_CONNECT.equals(message.getChannel())) {
                try {
                    return onMetaConnect(metaConnects.incrementAndGet());
                } catch (Exception x) {
                    throw new RuntimeException(x);
                }
            }
            return true;
        }

        protected abstract boolean onMetaConnect(int count) throws Exception;
    }
}<|MERGE_RESOLUTION|>--- conflicted
+++ resolved
@@ -61,11 +61,7 @@
 
         ServletContextHandler context = new ServletContextHandler(server, "/");
 
-<<<<<<< HEAD
-        JavaxWebSocketServletContainerInitializer.initialize(context);
-=======
-        WebSocketServerContainerInitializer.configure(context, null);
->>>>>>> e8789a61
+        JavaxWebSocketServletContainerInitializer.configure(context, null);
 
         cometdServletPath = "/cometd";
 
