--- conflicted
+++ resolved
@@ -58,7 +58,6 @@
 
         final ClientSessionChannel channel = client.getChannel(channelName);
         final CountDownLatch clientLatch = new CountDownLatch(3);
-<<<<<<< HEAD
         client.batch(() -> {
             channel.subscribe(new ClientSessionChannel.MessageListener() {
                 private boolean republishSeen;
@@ -66,32 +65,12 @@
 
                 @Override
                 public void onMessage(ClientSessionChannel channel1, Message message) {
-                    System.err.println("message = " + message);
                     Map<String, Object> data = message.getDataAsMap();
                     Assert.assertTrue(data.containsKey("publish"));
                     republishSeen |= data.containsKey("republish");
                     deliverSeen |= data.containsKey("deliver");
                     if (clientLatch.getCount() == 1 && !republishSeen && !deliverSeen) {
                         Assert.fail();
-=======
-        client.batch(new Runnable() {
-            @Override
-            public void run() {
-                channel.subscribe(new ClientSessionChannel.MessageListener() {
-                    private boolean republishSeen;
-                    private boolean deliverSeen;
-
-                    @Override
-                    public void onMessage(ClientSessionChannel channel, Message message) {
-                        Map<String, Object> data = message.getDataAsMap();
-                        Assert.assertTrue(data.containsKey("publish"));
-                        republishSeen |= data.containsKey("republish");
-                        deliverSeen |= data.containsKey("deliver");
-                        if (clientLatch.getCount() == 1 && !republishSeen && !deliverSeen) {
-                            Assert.fail();
-                        }
-                        clientLatch.countDown();
->>>>>>> c5f9b0ab
                     }
                     clientLatch.countDown();
                 }
