--- conflicted
+++ resolved
@@ -32,12 +32,8 @@
     protected Server startServer(int port, Map<String, String> options) throws Exception {
         if (options == null) {
             options = new HashMap<>();
-<<<<<<< HEAD
+        }
         options.put(AbstractServerTransport.JSON_CONTEXT_OPTION, JacksonJSONContextServer.class.getName());
-=======
-        }
-        options.put(AbstractServerTransport.JSON_CONTEXT_OPTION, Jackson1JSONContextServer.class.getName());
->>>>>>> ed602f7e
         return super.startServer(port, options);
     }
 
