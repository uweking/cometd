--- conflicted
+++ resolved
@@ -18,33 +18,11 @@
 import java.net.CookieStore;
 import java.util.Map;
 
-<<<<<<< HEAD
-public abstract class HttpClientTransport extends ClientTransport
-{
-    private volatile CookieStore cookieStore;
-
-    protected HttpClientTransport(String name, String url, Map<String, Object> options)
-    {
-        super(name, url, options);
-=======
 public abstract class HttpClientTransport extends ClientTransport {
-    private volatile String url;
     private volatile CookieStore cookieStore;
 
     protected HttpClientTransport(String name, String url, Map<String, Object> options) {
-        super(name, options);
-        this.url = url;
-    }
-
-    protected String getURL() {
-        return url;
-    }
-
-    public void setURL(String url) {
-        if (this.url == null) {
-            this.url = url;
-        }
->>>>>>> ed602f7e
+        super(name, url, options);
     }
 
     protected CookieStore getCookieStore() {
