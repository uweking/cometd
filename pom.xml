--- conflicted
+++ resolved
@@ -36,13 +36,7 @@
   <properties>
     <project.build.sourceEncoding>UTF-8</project.build.sourceEncoding>
     <!-- tag::jetty-version[] -->
-<<<<<<< HEAD
-    <jetty-version>9.4.19.v20190610</jetty-version>
-=======
-    <jetty-version>9.2.28.v20190418</jetty-version>
-    <!--<jetty-version>9.3.27.v20190418</jetty-version>-->
-    <!--<jetty-version>9.4.20.v20190809</jetty-version>-->
->>>>>>> 53289bff
+    <jetty-version>9.4.20.v20190809</jetty-version>
     <!-- end::jetty-version[] -->
     <slf4j-version>1.7.26</slf4j-version>
     <log4j2-version>2.11.2</log4j2-version>
