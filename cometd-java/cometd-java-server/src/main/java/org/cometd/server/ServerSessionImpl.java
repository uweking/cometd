--- conflicted
+++ resolved
@@ -109,18 +109,14 @@
         _id = id.toString();
 
         ServerTransport transport = _bayeux.getCurrentTransport();
-<<<<<<< HEAD
-        if (transport != null)
-=======
         if (transport != null) {
->>>>>>> ed602f7e
             _maxInterval = transport.getMaxInterval();
+        }
 
         _broadcastToPublisher = _bayeux.isBroadcastToPublisher();
     }
 
-    public BayeuxServerImpl getBayeuxServer()
-    {
+    public BayeuxServerImpl getBayeuxServer() {
         return _bayeux;
     }
 
@@ -145,33 +141,15 @@
 
         boolean remove = false;
         Scheduler scheduler = null;
-<<<<<<< HEAD
-        synchronized (getLock())
-        {
-            if (_expireTime == 0)
-            {
-                if (_maxProcessing > 0 && now > _messageTime + _maxProcessing)
-                {
+        synchronized (getLock()) {
+            if (_expireTime == 0) {
+                if (_maxProcessing > 0 && now > _messageTime + _maxProcessing) {
                     _logger.info("Sweeping session during processing {}", this);
                     remove = true;
                 }
-            }
-            else
-            {
-                if (now > _expireTime)
-                {
-                    if (_logger.isDebugEnabled())
-=======
-        synchronized (getLock()) {
-            if (_intervalTimestamp == 0) {
-                if (_maxServerInterval > 0 && now > _connectTimestamp + _maxServerInterval) {
-                    _logger.info("Emergency sweeping session {}", this);
-                    remove = true;
-                }
             } else {
-                if (now > _intervalTimestamp) {
+                if (now > _expireTime) {
                     if (_logger.isDebugEnabled()) {
->>>>>>> ed602f7e
                         _logger.debug("Sweeping session {}", this);
                     }
                     remove = true;
@@ -558,62 +536,39 @@
         }
     }
 
-<<<<<<< HEAD
-    public void cancelExpiration(boolean metaConnect)
-    {
+    public void cancelExpiration(boolean metaConnect) {
         long now = System.currentTimeMillis();
-        synchronized (getLock())
-        {
+        synchronized (getLock()) {
             _messageTime = now;
-            if (metaConnect)
+            if (metaConnect) {
                 _expireTime = 0;
-            else if (_expireTime != 0)
+            } else if (_expireTime != 0) {
                 _expireTime += now - _scheduleTime;
-=======
-    public void cancelIntervalTimeout() {
-        long now = System.currentTimeMillis();
-        synchronized (getLock()) {
-            _connectTimestamp = now;
-            _intervalTimestamp = 0;
->>>>>>> ed602f7e
-        }
-        if (_logger.isDebugEnabled())
+            }
+        }
+        if (_logger.isDebugEnabled()) {
             _logger.debug("{} expiration for {}", metaConnect ? "Cancelling" : "Delaying", this);
-    }
-
-<<<<<<< HEAD
-    public void scheduleExpiration(long defaultInterval)
-    {
+        }
+    }
+
+    public void scheduleExpiration(long defaultInterval) {
         long interval = calculateInterval(defaultInterval);
         long now = System.currentTimeMillis();
-        synchronized (getLock())
-        {
+        synchronized (getLock()) {
             _scheduleTime = now;
             _expireTime = now + interval + _maxInterval;
-=======
-    public void startIntervalTimeout(long defaultInterval) {
-        long interval = calculateInterval(defaultInterval);
-        long now = System.currentTimeMillis();
-        synchronized (getLock()) {
-            _intervalTimestamp = now + interval + _maxInterval;
->>>>>>> ed602f7e
-        }
-        if (_logger.isDebugEnabled())
+        }
+        if (_logger.isDebugEnabled()) {
             _logger.debug("Scheduled expiration for {}", this);
+        }
     }
 
     protected long getMaxInterval() {
         return _maxInterval;
     }
 
-<<<<<<< HEAD
-    long getIntervalTimestamp()
-    {
+    long getIntervalTimestamp() {
         return _expireTime;
-=======
-    long getIntervalTimestamp() {
-        return _intervalTimestamp;
->>>>>>> ed602f7e
     }
 
     public Object getAttribute(String name) {
@@ -754,10 +709,10 @@
             advice.put(Message.RECONNECT_FIELD, Message.RECONNECT_RETRY_VALUE);
             advice.put(Message.INTERVAL_FIELD, interval);
             advice.put(Message.TIMEOUT_FIELD, timeout);
-            if (transport instanceof AbstractServerTransport)
-            {
-                if (((AbstractServerTransport)transport).isHandshakeReconnect())
+            if (transport instanceof AbstractServerTransport) {
+                if (((AbstractServerTransport)transport).isHandshakeReconnect()) {
                     advice.put(Message.MAX_INTERVAL_FIELD, getMaxInterval());
+                }
             }
             return advice;
         }
@@ -832,22 +787,15 @@
         return _metaConnectDelivery;
     }
 
-<<<<<<< HEAD
-    public boolean isAllowMessageDeliveryDuringHandshake()
-    {
+    public boolean isAllowMessageDeliveryDuringHandshake() {
         return _allowMessageDeliveryDuringHandshake;
     }
 
-    public void setAllowMessageDeliveryDuringHandshake(boolean allow)
-    {
+    public void setAllowMessageDeliveryDuringHandshake(boolean allow) {
         _allowMessageDeliveryDuringHandshake = allow;
     }
 
-    protected void subscribedTo(ServerChannelImpl channel)
-    {
-=======
     protected void subscribedTo(ServerChannelImpl channel) {
->>>>>>> ed602f7e
         _subscribedTo.put(channel, Boolean.TRUE);
     }
 
@@ -936,25 +884,13 @@
     }
 
     @Override
-<<<<<<< HEAD
-    public String toString()
-    {
+    public String toString() {
         long last;
         long expire;
         long now = System.currentTimeMillis();
-        synchronized (getLock())
-        {
+        synchronized (getLock()) {
             last = now - _messageTime;
             expire = _expireTime == 0 ? 0 : _expireTime - now;
-=======
-    public String toString() {
-        long connect;
-        long expire;
-        long now = System.currentTimeMillis();
-        synchronized (getLock()) {
-            connect = now - _connectTimestamp;
-            expire = _intervalTimestamp == 0 ? 0 : _intervalTimestamp - now;
->>>>>>> ed602f7e
         }
         return String.format("%s,last=%d,expire=%d", _id, last, expire);
     }
