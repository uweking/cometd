/*
 * Copyright (c) 2008-2016 the original author or authors.
 *
 * Licensed under the Apache License, Version 2.0 (the "License");
 * you may not use this file except in compliance with the License.
 * You may obtain a copy of the License at
 *
 *     http://www.apache.org/licenses/LICENSE-2.0
 *
 * Unless required by applicable law or agreed to in writing, software
 * distributed under the License is distributed on an "AS IS" BASIS,
 * WITHOUT WARRANTIES OR CONDITIONS OF ANY KIND, either express or implied.
 * See the License for the specific language governing permissions and
 * limitations under the License.
 */
package org.cometd.client;

import java.io.IOException;
import java.net.ConnectException;
import java.net.Socket;
import java.util.Arrays;
import java.util.EnumSet;
import java.util.HashMap;
import java.util.List;
import java.util.Map;
import java.util.concurrent.CountDownLatch;
import java.util.concurrent.TimeUnit;
import java.util.concurrent.atomic.AtomicBoolean;
import java.util.concurrent.atomic.AtomicInteger;
import java.util.concurrent.atomic.AtomicReference;

import javax.servlet.DispatcherType;
import javax.servlet.Filter;
import javax.servlet.FilterChain;
import javax.servlet.FilterConfig;
import javax.servlet.ServletException;
import javax.servlet.ServletRequest;
import javax.servlet.ServletResponse;
import javax.servlet.http.HttpServletResponse;

import org.cometd.bayeux.Channel;
import org.cometd.bayeux.ChannelId;
import org.cometd.bayeux.MarkedReference;
import org.cometd.bayeux.Message;
import org.cometd.bayeux.client.ClientSessionChannel;
import org.cometd.bayeux.server.BayeuxServer;
import org.cometd.bayeux.server.ServerChannel;
import org.cometd.bayeux.server.ServerMessage;
import org.cometd.bayeux.server.ServerMessage.Mutable;
import org.cometd.bayeux.server.ServerSession;
import org.cometd.client.BayeuxClient.State;
import org.cometd.client.transport.LongPollingTransport;
import org.cometd.common.HashMapMessage;
import org.cometd.common.TransportException;
import org.cometd.server.BayeuxServerImpl;
import org.cometd.server.DefaultSecurityPolicy;
import org.eclipse.jetty.client.api.Request;
import org.eclipse.jetty.http.HttpHeader;
import org.eclipse.jetty.http.HttpMethod;
import org.eclipse.jetty.servlet.FilterHolder;
import org.eclipse.jetty.util.BlockingArrayQueue;
import org.junit.Assert;
import org.junit.Before;
import org.junit.Test;

<<<<<<< HEAD
public class BayeuxClientTest extends ClientServerTest
{
=======
public class BayeuxClientTest extends ClientServerTest {
    private boolean stress = Boolean.getBoolean("STRESS");
    private Random random = new Random();

>>>>>>> ed602f7e
    @Before
    public void setUp() throws Exception {
        startServer(null);
    }

    @Test
<<<<<<< HEAD
    public void testHandshakeFailsBeforeSend() throws Exception
    {
        LongPollingTransport transport = new LongPollingTransport(null, httpClient)
        {
=======
    public void testIPv6Address() throws Exception {
        cometdURL = cometdURL.replace("localhost", "[::1]");

        BayeuxClient client = newBayeuxClient();
        client.handshake();

        Assert.assertTrue(client.waitFor(5000, BayeuxClient.State.CONNECTED));

        // Allow long poll to establish
        Thread.sleep(1000);

        disconnectBayeuxClient(client);
    }

    @Test
    public void testBatchingAfterHandshake() throws Exception {
        final BayeuxClient client = newBayeuxClient();
        final AtomicBoolean connected = new AtomicBoolean();
        client.getChannel(Channel.META_CONNECT).addListener(new ClientSessionChannel.MessageListener() {
            public void onMessage(ClientSessionChannel channel, Message message) {
                connected.set(message.isSuccessful());
            }
        });
        client.getChannel(Channel.META_HANDSHAKE).addListener(new ClientSessionChannel.MessageListener() {
            public void onMessage(ClientSessionChannel channel, Message message) {
                connected.set(false);
            }
        });
        client.handshake();

        final String channelName = "/foo/bar";
        final BlockingArrayQueue<String> messages = new BlockingArrayQueue<>();
        client.batch(new Runnable() {
            public void run() {
                // Subscribe and publish must be batched so that they are sent in order,
                // otherwise it's possible that the subscribe arrives to the server after the publish
                client.getChannel(channelName).subscribe(new ClientSessionChannel.MessageListener() {
                    public void onMessage(ClientSessionChannel channel, Message message) {
                        messages.add(channel.getId());
                        messages.add(message.getData().toString());
                    }
                });
                client.getChannel(channelName).publish("hello");
            }
        });

        Assert.assertTrue(client.waitFor(5000, BayeuxClient.State.CONNECTED));

        Assert.assertEquals(channelName, messages.poll(1, TimeUnit.SECONDS));
        Assert.assertEquals("hello", messages.poll(1, TimeUnit.SECONDS));

        disconnectBayeuxClient(client);
    }

    @Test
    public void testHandshakeFailsBeforeSend() throws Exception {
        LongPollingTransport transport = new LongPollingTransport(null, httpClient) {
>>>>>>> ed602f7e
            @Override
            protected void customize(Request request) {
                request.listener(new Request.Listener.Adapter() {
                    @Override
                    public void onBegin(Request request) {
                        // Remove the host header so the request will fail
                        request.header(HttpHeader.HOST, null);
                    }
                });
            }
        };
        final AtomicReference<CountDownLatch> latch = new AtomicReference<>(new CountDownLatch(1));
        BayeuxClient client = new BayeuxClient(cometdURL, transport);
        client.getChannel(Channel.META_HANDSHAKE).addListener(new ClientSessionChannel.MessageListener() {
            public void onMessage(ClientSessionChannel channel, Message message) {
                Assert.assertFalse(message.isSuccessful());
                latch.get().countDown();
            }
        });
        client.handshake();
        Assert.assertTrue(latch.get().await(5, TimeUnit.SECONDS));

        // Be sure it backoffs and retries
        latch.set(new CountDownLatch(1));
        Assert.assertTrue(latch.get().await(client.getBackoffIncrement() * 2, TimeUnit.MILLISECONDS));

        Assert.assertTrue(client.disconnect(1000));

        // Be sure it does not retry
        latch.set(new CountDownLatch(1));
        Assert.assertFalse(latch.get().await(client.getBackoffIncrement() * 3, TimeUnit.MILLISECONDS));
    }

    @Test
    public void testHandshakeFailsBadTransport() throws Exception {
        LongPollingTransport transport = new LongPollingTransport(null, httpClient) {
            @Override
            protected void customize(Request request) {
                // Modify the request so that the server chokes it
                request.method(HttpMethod.PUT);
            }
        };
        final AtomicReference<CountDownLatch> latch = new AtomicReference<>(new CountDownLatch(1));
        BayeuxClient client = new BayeuxClient(cometdURL, transport);
        client.getChannel(Channel.META_HANDSHAKE).addListener(new ClientSessionChannel.MessageListener() {
            public void onMessage(ClientSessionChannel channel, Message message) {
                Assert.assertFalse(message.isSuccessful());
                latch.get().countDown();
            }
        });
        client.handshake();
        Assert.assertTrue(latch.get().await(5, TimeUnit.SECONDS));

        // Be sure it backoffs and retries
        latch.set(new CountDownLatch(1));
        Assert.assertTrue(latch.get().await(client.getBackoffIncrement() * 2, TimeUnit.MILLISECONDS));

        Assert.assertTrue(client.disconnect(1000));

        // Be sure it does not retry
        latch.set(new CountDownLatch(1));
        Assert.assertFalse(latch.get().await(client.getBackoffIncrement() * 3, TimeUnit.MILLISECONDS));
    }

    @Test
    public void testHandshakeDenied() throws Exception {
        BayeuxClient client = newBayeuxClient();
        bayeux.setSecurityPolicy(new DefaultSecurityPolicy() {
            @Override
            public boolean canHandshake(BayeuxServer server, ServerSession session, ServerMessage message) {
                return false;
            }
        });
        final AtomicReference<CountDownLatch> latch = new AtomicReference<>(new CountDownLatch(1));
        client.getChannel(Channel.META_HANDSHAKE).addListener(new ClientSessionChannel.MessageListener() {
            public void onMessage(ClientSessionChannel channel, Message message) {
                Assert.assertFalse(message.isSuccessful());
                latch.get().countDown();
            }
        });
        client.handshake();
        Assert.assertTrue(latch.get().await(5, TimeUnit.SECONDS));

        // Be sure it does not retry
        latch.set(new CountDownLatch(1));
        Assert.assertFalse(latch.get().await(client.getBackoffIncrement() * 2, TimeUnit.MILLISECONDS));

        Assert.assertEquals(BayeuxClient.State.DISCONNECTED, client.getState());
        disconnectBayeuxClient(client);
    }

    @Test
    public void testHandshakeFailsNoTransports() throws Exception {
        final AtomicReference<Message> handshake = new AtomicReference<>();
        final CountDownLatch handshakeLatch = new CountDownLatch(1);
        final CountDownLatch connectLatch = new CountDownLatch(1);

        final BayeuxClient client = new BayeuxClient(cometdURL, new LongPollingTransport(null, httpClient)) {
            @Override
            protected void processHandshake(Message.Mutable message) {
                // Force no transports
                message.put(Message.SUPPORTED_CONNECTION_TYPES_FIELD, new Object[0]);
                super.processHandshake(message);
            }

            @Override
            protected boolean sendConnect() {
                boolean result = super.sendConnect();
                connectLatch.countDown();
                return result;
            }
        };
        client.getChannel(Channel.META_HANDSHAKE).addListener(new ClientSessionChannel.MessageListener() {
            public void onMessage(ClientSessionChannel channel, Message message) {
                handshake.set(message);
                handshakeLatch.countDown();
            }
        });
        client.handshake();
        Assert.assertTrue(handshakeLatch.await(5, TimeUnit.SECONDS));

        Assert.assertFalse(handshake.get().isSuccessful());
        Assert.assertTrue(handshake.get().containsKey(Message.ERROR_FIELD));
        Assert.assertTrue(client.waitFor(5000, State.DISCONNECTED));

        // Be sure the connect is not tried
        Assert.assertFalse(connectLatch.await(1, TimeUnit.SECONDS));
    }

    @Test
    public void testHandshakeRetries() throws Exception {
        context.stop();
        TestFilter filter = new TestFilter();
        context.addFilter(new FilterHolder(filter), "/*", EnumSet.of(DispatcherType.REQUEST));
        context.start();

        final BlockingArrayQueue<Message> queue = new BlockingArrayQueue<>(100, 100);
        final AtomicBoolean connected = new AtomicBoolean(false);
        BayeuxClient client = new BayeuxClient(cometdURL, new LongPollingTransport(null, httpClient)) {
            @Override
            public void onFailure(Throwable failure, List<? extends Message> messages) {
                Message.Mutable problem = newMessage();
                problem.setId(newMessageId());
                problem.setSuccessful(false);
                problem.put("exception", failure);
                queue.offer(problem);
            }
        };

        client.getChannel(Channel.META_CONNECT).addListener(new ClientSessionChannel.MessageListener() {
            public void onMessage(ClientSessionChannel channel, Message message) {
                connected.set(message.isSuccessful());
                if (message.isSuccessful()) {
                    queue.offer(message);
                }
            }
        });

        client.getChannel(Channel.META_HANDSHAKE).addListener(new ClientSessionChannel.MessageListener() {
            public void onMessage(ClientSessionChannel channel, Message message) {
                connected.set(false);
                if (message.isSuccessful()) {
                    queue.offer(message);
                }
            }
        });

        client.getChannel("/**").addListener(new ClientSessionChannel.MessageListener() {
            public void onMessage(ClientSessionChannel session, Message message) {
                if (!message.isMeta() && !message.isPublishReply() || Channel.META_SUBSCRIBE.equals(message.getChannel()) || Channel.META_DISCONNECT.equals(message.getChannel())) {
                    queue.offer(message);
                }
            }
        });

        long backoffIncrement = 1000L;
        client.setOption(BayeuxClient.BACKOFF_INCREMENT_OPTION, backoffIncrement);
        filter.code = 503;
        client.handshake();

        Message message = queue.poll(backoffIncrement, TimeUnit.MILLISECONDS);
        Assert.assertFalse(message.isSuccessful());
        Object exception = message.get("exception");
        Assert.assertTrue(exception instanceof TransportException);

        message = queue.poll(2000 + 2 * backoffIncrement, TimeUnit.MILLISECONDS);
        Assert.assertFalse(message.isSuccessful());
        exception = message.get("exception");
        Assert.assertTrue(exception instanceof TransportException);

        message = queue.poll(2000 + 3 * backoffIncrement, TimeUnit.MILLISECONDS);
        Assert.assertFalse(message.isSuccessful());
        exception = message.get("exception");
        Assert.assertTrue(exception instanceof TransportException);

        filter.code = 0;

        message = queue.poll(2000 + 4 * backoffIncrement, TimeUnit.MILLISECONDS);
        Assert.assertTrue(message.isSuccessful());
        Assert.assertEquals(Channel.META_HANDSHAKE, message.getChannel());

        disconnectBayeuxClient(client);
    }

    @Test
    public void testConnectRetries() throws Exception {
        final AtomicInteger connects = new AtomicInteger();
        final CountDownLatch attempts = new CountDownLatch(4);
        final BayeuxClient client = new BayeuxClient(cometdURL, new LongPollingTransport(null, httpClient)) {
            @Override
<<<<<<< HEAD
            protected boolean scheduleConnect(long interval, long backOff)
            {
                int count = connects.get();
                if (count > 0)
                {
                    Assert.assertEquals((count - 1) * getBackoffIncrement(), backOff);
=======
            protected boolean scheduleConnect(long interval, long backoff) {
                int count = connects.get();
                if (count > 0) {
                    Assert.assertEquals((count - 1) * getBackoffIncrement(), backoff);
>>>>>>> ed602f7e
                    attempts.countDown();
                }
                return super.scheduleConnect(interval, backOff);
            }

            @Override
            protected boolean sendConnect() {
                if (connects.incrementAndGet() < 2) {
                    return super.sendConnect();
                }

                Message.Mutable connect = newMessage();
                connect.setId(newMessageId());
                connect.setChannel(Channel.META_CONNECT);
                connect.setSuccessful(false);
                processConnect(connect);
                return false;
            }
        };
        final AtomicReference<CountDownLatch> connectLatch = new AtomicReference<>(new CountDownLatch(1));
        client.getChannel(Channel.META_CONNECT).addListener(new ClientSessionChannel.MessageListener() {
            public void onMessage(ClientSessionChannel channel, Message message) {
                if (!message.isSuccessful()) {
                    connectLatch.get().countDown();
                }
            }
        });
        client.handshake();
        Assert.assertTrue(connectLatch.get().await(5, TimeUnit.SECONDS));

        // It should backoff and retry
        // Wait for 2 attempts, which will happen at +1s and +3s (doubled for safety)
        Assert.assertTrue(attempts.await(client.getBackoffIncrement() * 8, TimeUnit.MILLISECONDS));

        disconnectBayeuxClient(client);
    }

    @Test
<<<<<<< HEAD
    public void testPublish() throws Exception
    {
=======
    public void testPerf() throws Exception {
        Runtime.getRuntime().addShutdownHook(new DumpThread());

        final int rooms = stress ? 100 : 10;
        final int publish = stress ? 4000 : 100;
        final int batch = stress ? 10 : 2;
        final int pause = stress ? 50 : 10;
        BayeuxClient[] clients = new BayeuxClient[stress ? 500 : 2 * rooms];

        final AtomicInteger connections = new AtomicInteger();
        final AtomicInteger received = new AtomicInteger();

        for (int i = 0; i < clients.length; i++) {
            final AtomicBoolean connected = new AtomicBoolean();
            final BayeuxClient client = newBayeuxClient();
            final String room = "/channel/" + (i % rooms);
            clients[i] = client;

            client.getChannel(Channel.META_HANDSHAKE).addListener(new ClientSessionChannel.MessageListener() {
                public void onMessage(ClientSessionChannel channel, Message message) {
                    if (connected.getAndSet(false)) {
                        connections.decrementAndGet();
                    }

                    if (message.isSuccessful()) {
                        client.getChannel(room).subscribe(new ClientSessionChannel.MessageListener() {
                            public void onMessage(ClientSessionChannel channel, Message message) {
                                received.incrementAndGet();
                            }
                        });
                    }
                }
            });

            client.getChannel(Channel.META_CONNECT).addListener(new ClientSessionChannel.MessageListener() {
                public void onMessage(ClientSessionChannel channel, Message message) {
                    if (!connected.getAndSet(message.isSuccessful())) {
                        connections.incrementAndGet();
                    }
                }
            });

            clients[i].handshake();
            client.waitFor(5000, State.CONNECTED);
        }

        Assert.assertEquals(clients.length, connections.get());

        long start0 = System.nanoTime();
        for (int i = 0; i < publish; i++) {
            final int sender = random.nextInt(clients.length);
            final String channel = "/channel/" + random.nextInt(rooms);

            String data = "data from " + sender + " to " + channel;
            // System.err.println(data);
            clients[sender].getChannel(channel).publish(data);

            if (i % batch == (batch - 1)) {
                System.err.print('.');
                Thread.sleep(pause);
            }
            if (i % 1000 == 999) {
                System.err.println();
            }
        }
        System.err.println();

        int expected = clients.length * publish / rooms;

        long start = System.nanoTime();
        while (received.get() < expected && TimeUnit.NANOSECONDS.toSeconds(System.nanoTime() - start) < 10) {
            Thread.sleep(100);
            System.err.println("received " + received.get() + "/" + expected);
        }
        System.err.println((received.get() * 1000 * 1000 * 1000L) / (System.nanoTime() - start0) + " m/s");

        Assert.assertEquals(expected, received.get());

        for (BayeuxClient client : clients) {
            Assert.assertTrue(client.disconnect(1000));
        }
    }

    @Test
    public void testPublish() throws Exception {
>>>>>>> ed602f7e
        final BlockingArrayQueue<String> results = new BlockingArrayQueue<>();

        String channelName = "/chat/msg";
        MarkedReference<ServerChannel> channel = bayeux.createChannelIfAbsent(channelName);
        channel.getReference().addListener(new ServerChannel.MessageListener() {
            public boolean onMessage(ServerSession from, ServerChannel channel, Mutable message) {
                results.add(from.getId());
                results.add(channel.getId());
                results.add(String.valueOf(message.getData()));
                return true;
            }
        });

        BayeuxClient client = newBayeuxClient();
        client.handshake();
        Assert.assertTrue(client.waitFor(5000, State.CONNECTED));

        String data = "Hello World";
        client.getChannel(channelName).publish(data);

        String id = results.poll(10, TimeUnit.SECONDS);
        Assert.assertEquals(client.getId(), id);
        Assert.assertEquals(channelName, results.poll(10, TimeUnit.SECONDS));
        Assert.assertEquals(data, results.poll(10, TimeUnit.SECONDS));

        disconnectBayeuxClient(client);
    }

    @Test
    public void testWaitFor() throws Exception {
        final BlockingArrayQueue<String> results = new BlockingArrayQueue<>();

        String channelName = "/chat/msg";
        MarkedReference<ServerChannel> channel = bayeux.createChannelIfAbsent(channelName);
        channel.getReference().addListener(new ServerChannel.MessageListener() {
            public boolean onMessage(ServerSession from, ServerChannel channel, Mutable message) {
                results.add(from.getId());
                results.add(channel.getId());
                results.add(String.valueOf(message.getData()));
                return true;
            }
        });

        BayeuxClient client = newBayeuxClient();
        long wait = 1000L;
        long start = System.nanoTime();
        client.handshake(wait);
        long stop = System.nanoTime();
        Assert.assertTrue(TimeUnit.NANOSECONDS.toMillis(stop - start) < wait);
        Assert.assertNotNull(client.getId());
        String data = "Hello World";
        client.getChannel(channelName).publish(data);

        Assert.assertEquals(client.getId(), results.poll(1, TimeUnit.SECONDS));
        Assert.assertEquals(channelName, results.poll(1, TimeUnit.SECONDS));
        Assert.assertEquals(data, results.poll(1, TimeUnit.SECONDS));

        disconnectBayeuxClient(client);
    }

    @Test
    public void testWaitForImpliedState() throws Exception {
        final BayeuxClient client = newBayeuxClient();
        final CountDownLatch latch = new CountDownLatch(1);
        client.getChannel(Channel.META_HANDSHAKE).addListener(new ClientSessionChannel.MessageListener() {
            public void onMessage(ClientSessionChannel channel, Message message) {
                if (message.isSuccessful() && client.isHandshook()) {
                    latch.countDown();
                }
            }
        });

        client.handshake();
        Assert.assertTrue(latch.await(5, TimeUnit.SECONDS));
        Assert.assertTrue(client.waitFor(5000, State.HANDSHAKING));

        disconnectBayeuxClient(client);
    }

    @Test
    public void testURLWithImplicitPort() throws Exception {
        final AtomicBoolean listening = new AtomicBoolean();
        try {
            Socket socket = new Socket("localhost", 80);
            socket.close();
            listening.set(true);
        } catch (ConnectException x) {
            listening.set(false);
        }

        final CountDownLatch latch = new CountDownLatch(1);
        BayeuxClient client = new BayeuxClient("http://localhost/cometd", new LongPollingTransport(null, httpClient));
        client.getChannel(Channel.META_HANDSHAKE).addListener(new ClientSessionChannel.MessageListener() {
            public void onMessage(ClientSessionChannel channel, Message message) {
                Assert.assertFalse(message.isSuccessful());

                // If port 80 is listening, it's probably some other HTTP server
                // and a bayeux request will result in a 404, which is converted
                // to a TransportException; if not listening, it will be a ConnectException
                @SuppressWarnings("unchecked")
                Map<String, Object> failure = (Map<String, Object>)message.get("failure");
                Assert.assertNotNull(failure);
                Object exception = failure.get("exception");
                if (listening.get()) {
                    Assert.assertTrue(exception instanceof TransportException);
                } else {
                    Assert.assertTrue(exception instanceof ConnectException);
                }
                latch.countDown();
            }
        });
        client.handshake();
        Assert.assertTrue(latch.await(5000, TimeUnit.MILLISECONDS));

        disconnectBayeuxClient(client);
    }

    @Test
    public void testAbortNotifiesListeners() throws Exception {
        BayeuxClient client = newBayeuxClient();

        final CountDownLatch connectLatch = new CountDownLatch(2);
        client.getChannel(Channel.META_CONNECT).addListener(new ClientSessionChannel.MessageListener() {
            public void onMessage(ClientSessionChannel channel, Message message) {
                if (connectLatch.getCount() > 1 && message.isSuccessful() ||
                        connectLatch.getCount() == 1 && !message.isSuccessful()) {
                    connectLatch.countDown();
                }
            }
        });

        client.handshake();
        Assert.assertTrue(client.waitFor(5000, State.CONNECTED));

        // Wait for connect
        Thread.sleep(1000);

        client.abort();

        Assert.assertTrue(connectLatch.await(5, TimeUnit.SECONDS));
    }

    @Test
    public void testAbortThenRestart() throws Exception {
        final AtomicReference<CountDownLatch> connectLatch = new AtomicReference<>(new CountDownLatch(2));
        BayeuxClient client = new BayeuxClient(cometdURL, new LongPollingTransport(null, httpClient)) {
            @Override
            public void onSending(List<? extends Message> messages) {
                // Need to be sure that the second connect is sent otherwise
                // the abort and rehandshake may happen before the second
                // connect and the test will fail.
                super.onSending(messages);
                if (messages.size() == 1 && Channel.META_CONNECT.equals(messages.get(0).getChannel())) {
                    connectLatch.get().countDown();
                }
            }
        };
        client.handshake();

        // Wait for connect
        Assert.assertTrue(connectLatch.get().await(5, TimeUnit.SECONDS));

        client.abort();
        Assert.assertFalse(client.isConnected());

        // Restart
        connectLatch.set(new CountDownLatch(2));
        client.handshake();
        Assert.assertTrue(connectLatch.get().await(5, TimeUnit.SECONDS));
        Assert.assertTrue(client.isConnected());

        disconnectBayeuxClient(client);
    }

    @Test
    public void testAbortBeforePublishThenRestart() throws Exception {
        final String channelName = "/service/test";
        final AtomicReference<CountDownLatch> connectLatch = new AtomicReference<>(new CountDownLatch(1));
        final CountDownLatch publishLatch = new CountDownLatch(1);
        final CountDownLatch failureLatch = new CountDownLatch(1);
        BayeuxClient client = new BayeuxClient(cometdURL, new LongPollingTransport(null, httpClient)) {
            @Override
            protected AbstractSessionChannel newChannel(ChannelId channelId) {
                return new BayeuxClientChannel(channelId) {
                    @Override
                    public void publish(Object data) {
                        abort();
                        super.publish(data);
                    }
                };
            }

            @Override
            protected boolean sendMessages(List<Message.Mutable> messages) {
                boolean result = super.sendMessages(messages);
<<<<<<< HEAD
                if (result && !messages.get(0).getChannelId().isMeta())
=======
                if (result) {
>>>>>>> ed602f7e
                    publishLatch.countDown();
                }
                return result;
            }
        };
        client.getChannel(Channel.META_CONNECT).addListener(new ClientSessionChannel.MessageListener() {
            public void onMessage(ClientSessionChannel channel, Message message) {
                if (message.isSuccessful()) {
                    connectLatch.get().countDown();
                }
            }
        });
        client.getChannel(channelName).addListener(new ClientSessionChannel.MessageListener() {
            public void onMessage(ClientSessionChannel channel, Message message) {
                if (!message.isSuccessful()) {
                    failureLatch.countDown();
                }
            }
        });
        client.handshake();

        // Wait for connect
        Assert.assertTrue(connectLatch.get().await(5, TimeUnit.SECONDS));

        client.getChannel(channelName).publish(new HashMap<String, Object>());
        Assert.assertTrue(failureLatch.await(5, TimeUnit.SECONDS));

        // Publish must not be sent
        Assert.assertFalse(publishLatch.await(1, TimeUnit.SECONDS));
        Assert.assertFalse(client.isConnected());

        connectLatch.set(new CountDownLatch(1));
        client.handshake();
        Assert.assertTrue(connectLatch.get().await(5, TimeUnit.SECONDS));
        // Check that publish has not been queued and is not sent on restart
        Assert.assertFalse(publishLatch.await(1, TimeUnit.SECONDS));

        disconnectBayeuxClient(client);
    }

    @Test
    public void testAbortAfterPublishThenRestart() throws Exception {
        final String channelName = "/test";
        final AtomicBoolean abort = new AtomicBoolean(false);
        final AtomicReference<CountDownLatch> connectLatch = new AtomicReference<>(new CountDownLatch(1));
        final AtomicReference<CountDownLatch> publishLatch = new AtomicReference<>(new CountDownLatch(1));
        BayeuxClient client = new BayeuxClient(cometdURL, new LongPollingTransport(null, httpClient)) {
            @Override
<<<<<<< HEAD
            protected boolean sendMessages(List<Message.Mutable> messages)
            {
                if (!messages.get(0).getChannelId().isMeta())
                {
                    abort();
                    publishLatch.get().countDown();
                }
=======
            protected boolean sendMessages(List<Message.Mutable> messages) {
                abort();
                publishLatch.get().countDown();
>>>>>>> ed602f7e
                return super.sendMessages(messages);
            }
        };
        client.getChannel(Channel.META_CONNECT).addListener(new ClientSessionChannel.MessageListener() {
            public void onMessage(ClientSessionChannel channel, Message message) {
                if (message.isSuccessful()) {
                    connectLatch.get().countDown();
                }
            }
        });
        client.handshake();

        // Wait for connect
        Assert.assertTrue(connectLatch.get().await(5, TimeUnit.SECONDS));

        ClientSessionChannel channel = client.getChannel(channelName);
        final AtomicReference<CountDownLatch> messageLatch = new AtomicReference<>(new CountDownLatch(1));
        channel.subscribe(new ClientSessionChannel.MessageListener() {
            public void onMessage(ClientSessionChannel channel, Message message) {
                messageLatch.get().countDown();
            }
        });

        abort.set(true);
        channel.publish(new HashMap<String, Object>());
        Assert.assertTrue(publishLatch.get().await(10, TimeUnit.SECONDS));
        Assert.assertFalse(client.isConnected());

        // Message must not be received
        Assert.assertFalse(messageLatch.get().await(1, TimeUnit.SECONDS));

        connectLatch.set(new CountDownLatch(1));
        client.handshake();
        Assert.assertTrue(connectLatch.get().await(10, TimeUnit.SECONDS));

        disconnectBayeuxClient(client);
    }

    @Test
    public void testRestart() throws Exception {
        BayeuxClient client = newBayeuxClient();

        final AtomicReference<CountDownLatch> connectedLatch = new AtomicReference<>(new CountDownLatch(1));
<<<<<<< HEAD
        final AtomicReference<CountDownLatch> unconnectedLatch = new AtomicReference<>(new CountDownLatch(2));
        client.getChannel(Channel.META_CONNECT).addListener(new ClientSessionChannel.MessageListener()
        {
            public void onMessage(ClientSessionChannel channel, Message message)
            {
                if (message.isSuccessful())
                    connectedLatch.get().countDown();
                else
                    unconnectedLatch.get().countDown();
=======
        final AtomicReference<CountDownLatch> disconnectedLatch = new AtomicReference<>(new CountDownLatch(2));
        client.getChannel(Channel.META_CONNECT).addListener(new ClientSessionChannel.MessageListener() {
            public void onMessage(ClientSessionChannel channel, Message message) {
                if (message.isSuccessful()) {
                    connectedLatch.get().countDown();
                } else {
                    disconnectedLatch.get().countDown();
                }
>>>>>>> ed602f7e
            }
        });
        client.handshake();

        // Wait for connect
        Assert.assertTrue(connectedLatch.get().await(5, TimeUnit.SECONDS));
        Assert.assertTrue(client.waitFor(5000, State.CONNECTED));
        Assert.assertTrue(client.isConnected());
        Thread.sleep(1000);

        // Stop server
        int port = connector.getLocalPort();
        server.stop();
        Assert.assertTrue(unconnectedLatch.get().await(5, TimeUnit.SECONDS));
        Assert.assertTrue(client.waitFor(5000, State.UNCONNECTED));
        Assert.assertTrue(!client.isConnected());

        // restart server
        connector.setPort(port);
        connectedLatch.set(new CountDownLatch(1));
        server.start();

        // Wait for connect
        Assert.assertTrue(connectedLatch.get().await(5, TimeUnit.SECONDS));
        Assert.assertTrue(client.waitFor(5000, State.CONNECTED));
        Assert.assertTrue(client.isConnected());

        disconnectBayeuxClient(client);
    }

    @Test
    public void testAuthentication() throws Exception {
        final AtomicReference<String> sessionId = new AtomicReference<>();
        class A extends DefaultSecurityPolicy implements ServerSession.RemoveListener {
            @Override
            public boolean canHandshake(BayeuxServer server, ServerSession session, ServerMessage message) {
                Map<String, Object> ext = message.getExt();
                if (ext == null) {
                    return false;
                }

                Object authn = ext.get("authentication");
                if (!(authn instanceof Map)) {
                    return false;
                }

                @SuppressWarnings("unchecked")
                Map<String, Object> authentication = (Map<String, Object>)authn;

                String token = (String)authentication.get("token");
                if (token == null) {
                    return false;
                }

                sessionId.set(session.getId());
                session.addListener(this);

                return true;
            }

            @Override
            public void removed(ServerSession session, boolean timeout) {
                sessionId.set(null);
            }
        }
        A authenticator = new A();

        bayeux.setSecurityPolicy(authenticator);
        BayeuxClient client = newBayeuxClient();

        Map<String, Object> authentication = new HashMap<>();
        authentication.put("token", "1234567890");
        Message.Mutable fields = new HashMapMessage();
        fields.getExt(true).put("authentication", authentication);
        client.handshake(fields);

        Assert.assertTrue(client.waitFor(5000, State.CONNECTED));

        Assert.assertEquals(client.getId(), sessionId.get());

        disconnectBayeuxClient(client);

        Assert.assertNull(sessionId.get());
    }

    @Test
    public void testSubscribeToSlashStarStarDoesNotSendMetaMessages() throws Exception {
        stopServer();

        long timeout = 5000;
        Map<String, String> serverParams = new HashMap<>();
        serverParams.put("timeout", String.valueOf(timeout));
        startServer(serverParams);

        BayeuxClient client = newBayeuxClient();
        client.handshake();
        Assert.assertTrue(client.waitFor(5000, State.CONNECTED));
        // Allow long poll to establish
        Thread.sleep(1000);

        final CountDownLatch subscribeLatch = new CountDownLatch(1);
        client.getChannel(Channel.META_SUBSCRIBE).addListener(new ClientSessionChannel.MessageListener() {
            public void onMessage(ClientSessionChannel channel, Message message) {
                if (message.isSuccessful()) {
                    subscribeLatch.countDown();
                }
            }
        });

        String channelName = "/**";
        final CountDownLatch publishLatch = new CountDownLatch(1);
        client.getChannel(channelName).subscribe(new ClientSessionChannel.MessageListener() {
            public void onMessage(ClientSessionChannel channel, Message message) {
                publishLatch.countDown();
            }
        });

        Assert.assertTrue(subscribeLatch.await(5, TimeUnit.SECONDS));

        // Register a listener to a service channel, to be sure that
        // they are not broadcasted due to the subscription to /**
        final CountDownLatch serviceLatch = new CountDownLatch(1);
        client.getChannel("/service/foo").addListener(new ClientSessionChannel.MessageListener() {
            public void onMessage(ClientSessionChannel channel, Message message) {
                // Ignore publish reply, only care about message with data
                if (message.containsKey(Message.DATA_FIELD)) {
                    serviceLatch.countDown();
                }
            }
        });

        // Register a listener to /meta/connect, to be sure that /meta/connect messages
        // sent by the client are not broadcasted back due to the subscription to /**
        final CountDownLatch metaLatch = new CountDownLatch(1);
        client.getChannel(Channel.META_CONNECT).addListener(new ClientSessionChannel.MessageListener() {
            public void onMessage(ClientSessionChannel channel, Message message) {
                if (!message.isSuccessful()) {
                    metaLatch.countDown();
                }
            }
        });

        client.getChannel("/foo").publish(new HashMap<String, Object>());
        Assert.assertTrue(publishLatch.await(5, TimeUnit.SECONDS));

        client.getChannel("/service/foo").publish(new HashMap<String, Object>());
        Assert.assertFalse(serviceLatch.await(1, TimeUnit.SECONDS));

        Assert.assertFalse(metaLatch.await(timeout + timeout / 2, TimeUnit.MILLISECONDS));

        disconnectBayeuxClient(client);
    }

    @Test
    public void testStateUnSubscribes() throws Exception {
        final BlockingArrayQueue<Object> results = new BlockingArrayQueue<>();

        final AtomicBoolean failHandShake = new AtomicBoolean(true);

        LongPollingTransport transport = new LongPollingTransport(null, httpClient) {
            @Override
            protected void customize(Request request) {
                if (failHandShake.compareAndSet(true, false)) {
                    request.listener(new Request.Listener.Adapter() {
                        @Override
                        public void onBegin(Request request) {
                            request.header(HttpHeader.HOST, null);
                        }
                    });
                }
            }
        };

        BayeuxClient client = new BayeuxClient(cometdURL, transport);

        client.getChannel("/meta/*").addListener(new ClientSessionChannel.MessageListener() {
            public void onMessage(ClientSessionChannel channel, Message message) {
                results.offer(message);
            }
        });

        client.handshake();

        // Subscribe without waiting
        client.getChannel("/foo/bar").subscribe(new ClientSessionChannel.MessageListener() {
            public void onMessage(ClientSessionChannel channel, Message message) {
            }
        });

        // First handshake fails
        Message message = (Message)results.poll(10, TimeUnit.SECONDS);
        Assert.assertNotNull(message);
        Assert.assertEquals(Channel.META_HANDSHAKE, message.getChannel());
        Assert.assertFalse(message.isSuccessful());

        // Second handshake works
        message = (Message)results.poll(10, TimeUnit.SECONDS);
        Assert.assertNotNull(message);
        Assert.assertEquals(Channel.META_HANDSHAKE, message.getChannel());
        Assert.assertTrue(message.isSuccessful());
        String id = client.getId();
        Assert.assertNotNull(id);

        boolean subscribe = false;
        boolean connect = false;
        for (int i = 0; i < 2; ++i) {
            message = (Message)results.poll(10, TimeUnit.SECONDS);
            Assert.assertNotNull(message);
            subscribe |= Channel.META_SUBSCRIBE.equals(message.getChannel());
            connect |= Channel.META_CONNECT.equals(message.getChannel());
        }
        Assert.assertTrue(subscribe);
        Assert.assertTrue(connect);

        // Subscribe again
        client.getChannel("/foo/bar").subscribe(new ClientSessionChannel.MessageListener() {
            public void onMessage(ClientSessionChannel channel, Message message) {
            }
        });

        // No second subscribe sent, be sure to wait less than the timeout
        // otherwise we get a connect message
        message = (Message)results.poll(5, TimeUnit.SECONDS);
        Assert.assertNull(message);

        client.disconnect();
        boolean disconnect = false;
        connect = false;
        for (int i = 0; i < 2; ++i) {
            message = (Message)results.poll(10, TimeUnit.SECONDS);
            Assert.assertNotNull(message);
            disconnect |= Channel.META_DISCONNECT.equals(message.getChannel());
            connect |= Channel.META_CONNECT.equals(message.getChannel());
        }
        Assert.assertTrue(disconnect);
        Assert.assertTrue(connect);
        Assert.assertTrue(client.waitFor(5000, BayeuxClient.State.DISCONNECTED));

        // Wait for the /meta/connect to return.
        Thread.sleep(1000);

        // Rehandshake
        client.handshake();
        Assert.assertTrue(client.waitFor(5000, BayeuxClient.State.CONNECTED));

        results.clear();
        // Subscribe again
        client.getChannel("/foo/bar").subscribe(new ClientSessionChannel.MessageListener() {
            public void onMessage(ClientSessionChannel channel, Message message) {
            }
        });

        // Subscribe is sent, skip the connect message if present
        message = (Message)results.poll(10, TimeUnit.SECONDS);
        Assert.assertNotNull(message);
        if (Channel.META_CONNECT.equals(message.getChannel())) {
            message = (Message)results.poll(10, TimeUnit.SECONDS);
        }
        Assert.assertEquals(Channel.META_SUBSCRIBE, message.getChannel());

        // Restart server
        int port = connector.getLocalPort();
        server.stop();
        server.join();
        Assert.assertTrue(client.waitFor(5000, BayeuxClient.State.UNCONNECTED));
        connector.setPort(port);
        server.start();

        bayeux = (BayeuxServerImpl)context.getServletContext().getAttribute(BayeuxServer.ATTRIBUTE);

        Assert.assertTrue(client.waitFor(5000, BayeuxClient.State.CONNECTED));
        results.clear();

        // Subscribe again
        client.getChannel("/foo/bar").subscribe(new ClientSessionChannel.MessageListener() {
            public void onMessage(ClientSessionChannel channel, Message message) {
            }
        });

        // Subscribe is sent, skip the connect message if present
        message = (Message)results.poll(10, TimeUnit.SECONDS);
        Assert.assertNotNull(message);
        if (Channel.META_CONNECT.equals(message.getChannel())) {
            message = (Message)results.poll(10, TimeUnit.SECONDS);
        }
        Assert.assertEquals(Channel.META_SUBSCRIBE, message.getChannel());

        disconnectBayeuxClient(client);
    }

    @Test
    public void testHandshakeOverHTTPReportsHTTPFailure() throws Exception {
        startServer(null);
        // No transports on server, to make the client fail
        ((BayeuxServerImpl)bayeux).setAllowedTransports();

        BayeuxClient client = newBayeuxClient();
        final CountDownLatch latch = new CountDownLatch(1);
        client.getChannel(Channel.META_HANDSHAKE).addListener(new ClientSessionChannel.MessageListener() {
            public void onMessage(ClientSessionChannel channel, Message message) {
                // Verify the failure object is there
                @SuppressWarnings("unchecked")
                Map<String, Object> failure = (Map<String, Object>)message.get("failure");
                Assert.assertNotNull(failure);
                // Verify that the transport is there
                Assert.assertEquals("long-polling", failure.get(Message.CONNECTION_TYPE_FIELD));
                // Verify the original message is there
                Assert.assertNotNull(failure.get("message"));
                // Verify the HTTP status code is there
                Assert.assertEquals(400, failure.get("httpCode"));
                // Verify the exception string is there
                Assert.assertNotNull(failure.get("exception"));
                latch.countDown();
            }
        });
        client.handshake();

        Assert.assertTrue(latch.await(5, TimeUnit.SECONDS));

        disconnectBayeuxClient(client);
    }

    @Test
    public void testCustomTransportURL() throws Exception {
        startServer(null);

        LongPollingTransport transport = new LongPollingTransport(cometdURL, null, httpClient);
        // Pass a bogus URL that must not be used
        BayeuxClient client = new BayeuxClient("http://foo/bar", transport);

        client.handshake();
        Assert.assertTrue(client.waitFor(5000, State.CONNECTED));

        disconnectBayeuxClient(client);
    }

    @Test
    public void testDeliver() throws Exception {
        startServer(null);

        BayeuxClient client = newBayeuxClient();

        final String channelName = "/service/deliver";
        ClientSessionChannel channel = client.getChannel(channelName);
        final CountDownLatch latch = new CountDownLatch(1);
        channel.addListener(new ClientSessionChannel.MessageListener() {
            public void onMessage(ClientSessionChannel channel, Message message) {
                if (!message.isPublishReply()) {
                    latch.countDown();
                }
            }
        });
        client.handshake();
        Assert.assertTrue(client.waitFor(5000, State.CONNECTED));

        channel.publish("data");
        Assert.assertFalse(latch.await(1, TimeUnit.SECONDS));

        bayeux.createChannelIfAbsent(channelName).getReference().addListener(new ServerChannel.MessageListener() {
            public boolean onMessage(ServerSession session, ServerChannel channel, Mutable message) {
                session.deliver(null, channelName, message.getData());
                return true;
            }
        });

        channel.publish("data");
        Assert.assertTrue(latch.await(1, TimeUnit.SECONDS));

        disconnectBayeuxClient(client);
    }

    @Test
    public void testMaxBufferSizeExceededViaMetaConnect() throws Exception {
        startServer(null);

        Map<String, Object> options = new HashMap<>();
        int maxBufferSize = 1024;
        options.put(LongPollingTransport.MAX_BUFFER_SIZE_OPTION, maxBufferSize);
        BayeuxClient client = new BayeuxClient(cometdURL, new LongPollingTransport(options, httpClient));

        final CountDownLatch metaConnectLatch = new CountDownLatch(1);
        client.getChannel(Channel.META_CONNECT).addListener(new ClientSessionChannel.MessageListener() {
            @Override
            public void onMessage(ClientSessionChannel channel, Message message) {
                if (!message.isSuccessful()) {
                    metaConnectLatch.countDown();
                }
            }
        });

        client.handshake();
        Assert.assertTrue(client.waitFor(5000, State.CONNECTED));

        String channelName = "/max_message_size";
        final CountDownLatch subscribeLatch = new CountDownLatch(1);
        final CountDownLatch messageLatch = new CountDownLatch(1);
        client.getChannel(channelName).subscribe(new ClientSessionChannel.MessageListener() {
            @Override
            public void onMessage(ClientSessionChannel channel, Message message) {
                messageLatch.countDown();
            }
        }, new ClientSessionChannel.MessageListener() {
            @Override
            public void onMessage(ClientSessionChannel channel, Message message) {
                subscribeLatch.countDown();
            }
        });
        Assert.assertTrue(subscribeLatch.await(5, TimeUnit.SECONDS));

        // Publish a large message from server to client;
        // it will be delivered via /meta/connect, and fail
        // because it's too big, so we'll have a notification
        // to the /meta/connect listener.
        char[] chars = new char[maxBufferSize];
        Arrays.fill(chars, '0');
        String data = new String(chars);
        bayeux.getChannel(channelName).publish(null, data);

        Assert.assertTrue(metaConnectLatch.await(5, TimeUnit.SECONDS));
        Assert.assertFalse(messageLatch.await(1, TimeUnit.SECONDS));

        disconnectBayeuxClient(client);
    }

    @Test
    public void testMaxBufferSizeExceededViaPublish() throws Exception {
        startServer(null);

        Map<String, Object> options = new HashMap<>();
        int maxBufferSize = 1024;
        options.put(LongPollingTransport.MAX_BUFFER_SIZE_OPTION, maxBufferSize);
        BayeuxClient client = new BayeuxClient(cometdURL, new LongPollingTransport(options, httpClient));

        client.handshake();
        Assert.assertTrue(client.waitFor(5000, State.CONNECTED));

        String channelName = "/max_message_size";
        final CountDownLatch subscribeLatch = new CountDownLatch(1);
        final CountDownLatch messageLatch = new CountDownLatch(1);
        client.getChannel(channelName).subscribe(new ClientSessionChannel.MessageListener() {
            @Override
            public void onMessage(ClientSessionChannel channel, Message message) {
                messageLatch.countDown();
            }
        }, new ClientSessionChannel.MessageListener() {
            @Override
            public void onMessage(ClientSessionChannel channel, Message message) {
                subscribeLatch.countDown();
            }
        });
        Assert.assertTrue(subscribeLatch.await(5, TimeUnit.SECONDS));

        // Publish a large message that will be echoed back.
        // It will be delivered via the publish, and fail
        // because it's too big.
        char[] chars = new char[maxBufferSize];
        Arrays.fill(chars, '0');
        String data = new String(chars);
        final CountDownLatch callbackLatch = new CountDownLatch(1);
        client.getChannel(channelName).publish(data, new ClientSessionChannel.MessageListener() {
            @Override
            public void onMessage(ClientSessionChannel channel, Message message) {
                if (!message.isSuccessful()) {
                    callbackLatch.countDown();
                }
            }
        });

        Assert.assertTrue(callbackLatch.await(5, TimeUnit.SECONDS));
        Assert.assertFalse(messageLatch.await(1, TimeUnit.SECONDS));

        disconnectBayeuxClient(client);
    }

<<<<<<< HEAD
    private static class TestFilter implements Filter
    {
=======
    private class DumpThread extends Thread {
        public void run() {
            try {
                if (server != null) {
                    server.dump();
                }
                if (httpClient != null) {
                    httpClient.dump();
                }
            } catch (Exception x) {
                x.printStackTrace();
            }
        }
    }

    private static class TestFilter implements Filter {
>>>>>>> ed602f7e
        volatile int code = 0;

        public void destroy() {
        }

        public void doFilter(ServletRequest request, ServletResponse response, FilterChain chain) throws IOException, ServletException {
            if (code != 0) {
                ((HttpServletResponse)response).sendError(code);
            } else {
                chain.doFilter(request, response);
            }
        }

        public void init(FilterConfig filterConfig) throws ServletException {
        }
    }
}<|MERGE_RESOLUTION|>--- conflicted
+++ resolved
@@ -63,85 +63,15 @@
 import org.junit.Before;
 import org.junit.Test;
 
-<<<<<<< HEAD
-public class BayeuxClientTest extends ClientServerTest
-{
-=======
 public class BayeuxClientTest extends ClientServerTest {
-    private boolean stress = Boolean.getBoolean("STRESS");
-    private Random random = new Random();
-
->>>>>>> ed602f7e
     @Before
     public void setUp() throws Exception {
         startServer(null);
     }
 
     @Test
-<<<<<<< HEAD
-    public void testHandshakeFailsBeforeSend() throws Exception
-    {
-        LongPollingTransport transport = new LongPollingTransport(null, httpClient)
-        {
-=======
-    public void testIPv6Address() throws Exception {
-        cometdURL = cometdURL.replace("localhost", "[::1]");
-
-        BayeuxClient client = newBayeuxClient();
-        client.handshake();
-
-        Assert.assertTrue(client.waitFor(5000, BayeuxClient.State.CONNECTED));
-
-        // Allow long poll to establish
-        Thread.sleep(1000);
-
-        disconnectBayeuxClient(client);
-    }
-
-    @Test
-    public void testBatchingAfterHandshake() throws Exception {
-        final BayeuxClient client = newBayeuxClient();
-        final AtomicBoolean connected = new AtomicBoolean();
-        client.getChannel(Channel.META_CONNECT).addListener(new ClientSessionChannel.MessageListener() {
-            public void onMessage(ClientSessionChannel channel, Message message) {
-                connected.set(message.isSuccessful());
-            }
-        });
-        client.getChannel(Channel.META_HANDSHAKE).addListener(new ClientSessionChannel.MessageListener() {
-            public void onMessage(ClientSessionChannel channel, Message message) {
-                connected.set(false);
-            }
-        });
-        client.handshake();
-
-        final String channelName = "/foo/bar";
-        final BlockingArrayQueue<String> messages = new BlockingArrayQueue<>();
-        client.batch(new Runnable() {
-            public void run() {
-                // Subscribe and publish must be batched so that they are sent in order,
-                // otherwise it's possible that the subscribe arrives to the server after the publish
-                client.getChannel(channelName).subscribe(new ClientSessionChannel.MessageListener() {
-                    public void onMessage(ClientSessionChannel channel, Message message) {
-                        messages.add(channel.getId());
-                        messages.add(message.getData().toString());
-                    }
-                });
-                client.getChannel(channelName).publish("hello");
-            }
-        });
-
-        Assert.assertTrue(client.waitFor(5000, BayeuxClient.State.CONNECTED));
-
-        Assert.assertEquals(channelName, messages.poll(1, TimeUnit.SECONDS));
-        Assert.assertEquals("hello", messages.poll(1, TimeUnit.SECONDS));
-
-        disconnectBayeuxClient(client);
-    }
-
-    @Test
     public void testHandshakeFailsBeforeSend() throws Exception {
         LongPollingTransport transport = new LongPollingTransport(null, httpClient) {
->>>>>>> ed602f7e
             @Override
             protected void customize(Request request) {
                 request.listener(new Request.Listener.Adapter() {
@@ -352,19 +282,10 @@
         final CountDownLatch attempts = new CountDownLatch(4);
         final BayeuxClient client = new BayeuxClient(cometdURL, new LongPollingTransport(null, httpClient)) {
             @Override
-<<<<<<< HEAD
-            protected boolean scheduleConnect(long interval, long backOff)
-            {
-                int count = connects.get();
-                if (count > 0)
-                {
-                    Assert.assertEquals((count - 1) * getBackoffIncrement(), backOff);
-=======
-            protected boolean scheduleConnect(long interval, long backoff) {
+            protected boolean scheduleConnect(long interval, long backOff) {
                 int count = connects.get();
                 if (count > 0) {
-                    Assert.assertEquals((count - 1) * getBackoffIncrement(), backoff);
->>>>>>> ed602f7e
+                    Assert.assertEquals((count - 1) * getBackoffIncrement(), backOff);
                     attempts.countDown();
                 }
                 return super.scheduleConnect(interval, backOff);
@@ -403,96 +324,7 @@
     }
 
     @Test
-<<<<<<< HEAD
-    public void testPublish() throws Exception
-    {
-=======
-    public void testPerf() throws Exception {
-        Runtime.getRuntime().addShutdownHook(new DumpThread());
-
-        final int rooms = stress ? 100 : 10;
-        final int publish = stress ? 4000 : 100;
-        final int batch = stress ? 10 : 2;
-        final int pause = stress ? 50 : 10;
-        BayeuxClient[] clients = new BayeuxClient[stress ? 500 : 2 * rooms];
-
-        final AtomicInteger connections = new AtomicInteger();
-        final AtomicInteger received = new AtomicInteger();
-
-        for (int i = 0; i < clients.length; i++) {
-            final AtomicBoolean connected = new AtomicBoolean();
-            final BayeuxClient client = newBayeuxClient();
-            final String room = "/channel/" + (i % rooms);
-            clients[i] = client;
-
-            client.getChannel(Channel.META_HANDSHAKE).addListener(new ClientSessionChannel.MessageListener() {
-                public void onMessage(ClientSessionChannel channel, Message message) {
-                    if (connected.getAndSet(false)) {
-                        connections.decrementAndGet();
-                    }
-
-                    if (message.isSuccessful()) {
-                        client.getChannel(room).subscribe(new ClientSessionChannel.MessageListener() {
-                            public void onMessage(ClientSessionChannel channel, Message message) {
-                                received.incrementAndGet();
-                            }
-                        });
-                    }
-                }
-            });
-
-            client.getChannel(Channel.META_CONNECT).addListener(new ClientSessionChannel.MessageListener() {
-                public void onMessage(ClientSessionChannel channel, Message message) {
-                    if (!connected.getAndSet(message.isSuccessful())) {
-                        connections.incrementAndGet();
-                    }
-                }
-            });
-
-            clients[i].handshake();
-            client.waitFor(5000, State.CONNECTED);
-        }
-
-        Assert.assertEquals(clients.length, connections.get());
-
-        long start0 = System.nanoTime();
-        for (int i = 0; i < publish; i++) {
-            final int sender = random.nextInt(clients.length);
-            final String channel = "/channel/" + random.nextInt(rooms);
-
-            String data = "data from " + sender + " to " + channel;
-            // System.err.println(data);
-            clients[sender].getChannel(channel).publish(data);
-
-            if (i % batch == (batch - 1)) {
-                System.err.print('.');
-                Thread.sleep(pause);
-            }
-            if (i % 1000 == 999) {
-                System.err.println();
-            }
-        }
-        System.err.println();
-
-        int expected = clients.length * publish / rooms;
-
-        long start = System.nanoTime();
-        while (received.get() < expected && TimeUnit.NANOSECONDS.toSeconds(System.nanoTime() - start) < 10) {
-            Thread.sleep(100);
-            System.err.println("received " + received.get() + "/" + expected);
-        }
-        System.err.println((received.get() * 1000 * 1000 * 1000L) / (System.nanoTime() - start0) + " m/s");
-
-        Assert.assertEquals(expected, received.get());
-
-        for (BayeuxClient client : clients) {
-            Assert.assertTrue(client.disconnect(1000));
-        }
-    }
-
-    @Test
     public void testPublish() throws Exception {
->>>>>>> ed602f7e
         final BlockingArrayQueue<String> results = new BlockingArrayQueue<>();
 
         String channelName = "/chat/msg";
@@ -688,11 +520,7 @@
             @Override
             protected boolean sendMessages(List<Message.Mutable> messages) {
                 boolean result = super.sendMessages(messages);
-<<<<<<< HEAD
-                if (result && !messages.get(0).getChannelId().isMeta())
-=======
-                if (result) {
->>>>>>> ed602f7e
+                if (result && !messages.get(0).getChannelId().isMeta()) {
                     publishLatch.countDown();
                 }
                 return result;
@@ -741,19 +569,11 @@
         final AtomicReference<CountDownLatch> publishLatch = new AtomicReference<>(new CountDownLatch(1));
         BayeuxClient client = new BayeuxClient(cometdURL, new LongPollingTransport(null, httpClient)) {
             @Override
-<<<<<<< HEAD
-            protected boolean sendMessages(List<Message.Mutable> messages)
-            {
-                if (!messages.get(0).getChannelId().isMeta())
-                {
+            protected boolean sendMessages(List<Message.Mutable> messages) {
+                if (!messages.get(0).getChannelId().isMeta()) {
                     abort();
                     publishLatch.get().countDown();
                 }
-=======
-            protected boolean sendMessages(List<Message.Mutable> messages) {
-                abort();
-                publishLatch.get().countDown();
->>>>>>> ed602f7e
                 return super.sendMessages(messages);
             }
         };
@@ -797,26 +617,14 @@
         BayeuxClient client = newBayeuxClient();
 
         final AtomicReference<CountDownLatch> connectedLatch = new AtomicReference<>(new CountDownLatch(1));
-<<<<<<< HEAD
         final AtomicReference<CountDownLatch> unconnectedLatch = new AtomicReference<>(new CountDownLatch(2));
-        client.getChannel(Channel.META_CONNECT).addListener(new ClientSessionChannel.MessageListener()
-        {
-            public void onMessage(ClientSessionChannel channel, Message message)
-            {
-                if (message.isSuccessful())
-                    connectedLatch.get().countDown();
-                else
-                    unconnectedLatch.get().countDown();
-=======
-        final AtomicReference<CountDownLatch> disconnectedLatch = new AtomicReference<>(new CountDownLatch(2));
         client.getChannel(Channel.META_CONNECT).addListener(new ClientSessionChannel.MessageListener() {
             public void onMessage(ClientSessionChannel channel, Message message) {
                 if (message.isSuccessful()) {
                     connectedLatch.get().countDown();
                 } else {
-                    disconnectedLatch.get().countDown();
-                }
->>>>>>> ed602f7e
+                    unconnectedLatch.get().countDown();
+                }
             }
         });
         client.handshake();
@@ -1291,27 +1099,7 @@
         disconnectBayeuxClient(client);
     }
 
-<<<<<<< HEAD
-    private static class TestFilter implements Filter
-    {
-=======
-    private class DumpThread extends Thread {
-        public void run() {
-            try {
-                if (server != null) {
-                    server.dump();
-                }
-                if (httpClient != null) {
-                    httpClient.dump();
-                }
-            } catch (Exception x) {
-                x.printStackTrace();
-            }
-        }
-    }
-
     private static class TestFilter implements Filter {
->>>>>>> ed602f7e
         volatile int code = 0;
 
         public void destroy() {
