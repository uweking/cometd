/*
 * Copyright (c) 2008-2014 the original author or authors.
 *
 * Licensed under the Apache License, Version 2.0 (the "License");
 * you may not use this file except in compliance with the License.
 * You may obtain a copy of the License at
 *
 *     http://www.apache.org/licenses/LICENSE-2.0
 *
 * Unless required by applicable law or agreed to in writing, software
 * distributed under the License is distributed on an "AS IS" BASIS,
 * WITHOUT WARRANTIES OR CONDITIONS OF ANY KIND, either express or implied.
 * See the License for the specific language governing permissions and
 * limitations under the License.
 */
package org.cometd.server.ext;

import java.util.Map;

import org.cometd.bayeux.Channel;
import org.cometd.bayeux.Message;
import org.cometd.bayeux.server.BayeuxServer;
import org.cometd.bayeux.server.BayeuxServer.Extension;
import org.cometd.bayeux.server.ServerMessage.Mutable;
import org.cometd.bayeux.server.ServerSession;
import org.cometd.server.ServerSessionImpl;
import org.slf4j.Logger;
import org.slf4j.LoggerFactory;

/**
 * <p>Installing this extension in a {@link BayeuxServer} provides support for
 * server-to-client message acknowledgement if a client also supports it.</p>
 * <p>The main role of this extension is to install the
 * {@link AcknowledgedMessagesSessionExtension} on the {@link ServerSession}
 * instances created during successful handshakes.</p>
 */
public class AcknowledgedMessagesExtension extends Extension.Adapter
{
    private final Logger _logger = LoggerFactory.getLogger(getClass().getName());

    @Override
    public boolean sendMeta(ServerSession remote, Mutable message)
    {
        if (Channel.META_HANDSHAKE.equals(message.getChannel()) && message.isSuccessful())
        {
            Message rcv = message.getAssociated();

            Map<String, Object> rcvExt = rcv.getExt();
            boolean clientRequestedAcks = rcvExt != null && rcvExt.get("ack") == Boolean.TRUE;

            if (clientRequestedAcks && remote != null)
            {
                ServerSessionImpl session = (ServerSessionImpl)remote;
                _logger.debug("Enabled message acknowledgement for session {}", session);
<<<<<<< HEAD
                session.addExtension(new AcknowledgedMessagesSessionExtension(session));
=======

                AcknowledgedMessagesClientExtension extension = new AcknowledgedMessagesClientExtension(session);

                // Make sure that adding the extension and importing the queue is atomic.
                synchronized (session.getLock())
                {
                    session.addExtension(extension);
                    extension.importMessages(session);
                }
>>>>>>> 094567b4
            }

            Map<String, Object> sndExt = message.getExt(true);
            sndExt.put("ack", Boolean.TRUE);
        }
        return true;
    }
}<|MERGE_RESOLUTION|>--- conflicted
+++ resolved
@@ -52,11 +52,8 @@
             {
                 ServerSessionImpl session = (ServerSessionImpl)remote;
                 _logger.debug("Enabled message acknowledgement for session {}", session);
-<<<<<<< HEAD
-                session.addExtension(new AcknowledgedMessagesSessionExtension(session));
-=======
 
-                AcknowledgedMessagesClientExtension extension = new AcknowledgedMessagesClientExtension(session);
+                AcknowledgedMessagesSessionExtension extension = new AcknowledgedMessagesSessionExtension(session);
 
                 // Make sure that adding the extension and importing the queue is atomic.
                 synchronized (session.getLock())
@@ -64,7 +61,6 @@
                     session.addExtension(extension);
                     extension.importMessages(session);
                 }
->>>>>>> 094567b4
             }
 
             Map<String, Object> sndExt = message.getExt(true);
