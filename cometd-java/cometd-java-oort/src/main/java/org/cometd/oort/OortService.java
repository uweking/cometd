--- conflicted
+++ resolved
@@ -375,16 +375,9 @@
 
     private void startTimeout(Map<String, Object> ctx)
     {
-<<<<<<< HEAD
-        long contextId = (Long)ctx.get(ID_FIELD);
+        long contextId = ((Number)ctx.get(ID_FIELD)).longValue();
         TimeoutTask timeoutTask = new TimeoutTask(contextId);
         ctx.put(TIMEOUT_FIELD, ((BayeuxServerImpl)oort.getBayeuxServer()).schedule(timeoutTask, getTimeout()));
-=======
-        long contextId = ((Number)ctx.get(ID_FIELD)).longValue();
-        Timeout.Task timeoutTask = new TimeoutTask(contextId);
-        ctx.put(TIMEOUT_FIELD, timeoutTask);
-        ((BayeuxServerImpl)oort.getBayeuxServer()).startTimeout(timeoutTask, getTimeout());
->>>>>>> 6ce149b0
     }
 
     private void cancelTimeout(Map<String, Object> ctx)
