/*
 * Copyright (c) 2010 the original author or authors.
 *
 * Licensed under the Apache License, Version 2.0 (the "License");
 * you may not use this file except in compliance with the License.
 * You may obtain a copy of the License at
 *
 *     http://www.apache.org/licenses/LICENSE-2.0
 *
 * Unless required by applicable law or agreed to in writing, software
 * distributed under the License is distributed on an "AS IS" BASIS,
 * WITHOUT WARRANTIES OR CONDITIONS OF ANY KIND, either express or implied.
 * See the License for the specific language governing permissions and
 * limitations under the License.
 */

package org.cometd.oort;

import java.io.IOException;
import java.util.ArrayList;
import java.util.Collection;
import java.util.Collections;
import java.util.EventListener;
import java.util.EventObject;
import java.util.HashMap;
import java.util.HashSet;
import java.util.Iterator;
import java.util.List;
import java.util.Map;
import java.util.Set;
import java.util.concurrent.CopyOnWriteArrayList;

import org.cometd.bayeux.Message;
import org.cometd.bayeux.client.ClientSessionChannel;
import org.cometd.bayeux.server.BayeuxServer;
import org.cometd.bayeux.server.LocalSession;
import org.cometd.bayeux.server.SecurityPolicy;
import org.cometd.bayeux.server.ServerSession;
import org.cometd.server.AbstractService;
import org.eclipse.jetty.util.annotation.ManagedAttribute;
import org.eclipse.jetty.util.annotation.ManagedObject;
import org.eclipse.jetty.util.annotation.ManagedOperation;
import org.eclipse.jetty.util.annotation.Name;
import org.eclipse.jetty.util.component.AbstractLifeCycle;
import org.eclipse.jetty.util.component.AggregateLifeCycle;
import org.eclipse.jetty.util.component.Dumpable;
import org.slf4j.Logger;
import org.slf4j.LoggerFactory;

/**
 * <p>The component that Searches for Extra Terrestrial Intelligence or,
 * in this case, just searches for a user logged onto a comet in an Oort cloud.</p>
 * <p>Seti allows an application to maintain a mapping from userId (any application
 * identifier such as user names or database IDs that represent users) to
 * server sessions using the {@link #associate(String, ServerSession)} and
 * {@link #disassociate(String, ServerSession)} methods.</p>
 * <p>A typical example of usage of {@link Seti#associate(String, ServerSession)} is
 * in a {@link SecurityPolicy} after a successful handshake (where authentication
 * information can be linked with the server session), or in {@link AbstractService CometD services}
 * where the association is established upon receiving a message on a particular channel
 * processed by the service itself.</p>
 * <p>Each comet in the cluster keeps its own mapping for clients connected to it.</p>
 * <p>The {@link #sendMessage(Collection, String, Object)} and
 * {@link #sendMessage(String, String, Object)} methods may be
 * used to send messages to user(s) anywhere in the Oort cluster
 * and Seti organizes the search in order to locate the user(s).</p>
 *
 * @see SetiServlet
 */
<<<<<<< HEAD
@ManagedObject("CometD cloud peer discovery component")
public class Seti extends AbstractLifeCycle
=======
public class Seti extends AbstractLifeCycle implements Dumpable
>>>>>>> 3047d6dd
{
    public static final String SETI_ATTRIBUTE = Seti.class.getName();
    private static final String SETI_ALL_CHANNEL = "/seti/all";

<<<<<<< HEAD
    private final Map<String, Set<Location>> _uid2Location = new HashMap<>();
    private final ConcurrentMap<String, Boolean> _setis = new ConcurrentHashMap<>();
    private final List<PresenceListener> _presenceListeners = new CopyOnWriteArrayList<>();
=======
    private final Map<String, Set<Location>> _uid2Location = new HashMap<String, Set<Location>>();
    private final List<PresenceListener> _presenceListeners = new CopyOnWriteArrayList<PresenceListener>();
>>>>>>> 3047d6dd
    private final Oort.CometListener _cometListener = new CometListener();
    private final Oort _oort;
    private final String _setiId;
    private final Logger _logger;
    private final LocalSession _session;
    private boolean _debug;

    public Seti(Oort oort)
    {
        _oort = oort;
        _setiId = generateSetiId(oort.getURL());
        _logger = LoggerFactory.getLogger(getClass().getName() + "." + _setiId);
        _session = oort.getBayeuxServer().newLocalSession(_setiId);
        _debug = oort.isDebugEnabled();
    }

    protected Logger getLogger()
    {
        return _logger;
    }

    @ManagedAttribute("Whether log debugging for this Seti is enabled")
    public boolean isDebugEnabled()
    {
        return _debug;
    }

    public void setDebugEnabled(boolean debug)
    {
        _debug = debug;
    }

    private void debug(String message, Object... args)
    {
        if (_debug)
            _logger.info(message, args);
        else
            _logger.debug(message, args);
    }

    @ManagedAttribute(value = "The Oort of this Seti", readonly = true)
    public Oort getOort()
    {
        return _oort;
    }

    @ManagedAttribute(value = "The unique ID of this Seti", readonly = true)
    public String getId()
    {
        return _setiId;
    }

    @Override
    protected void doStart() throws Exception
    {
        BayeuxServer bayeux = _oort.getBayeuxServer();

        _session.handshake();

        bayeux.createChannelIfAbsent(SETI_ALL_CHANNEL).getReference().setPersistent(true);
        _oort.observeChannel(SETI_ALL_CHANNEL);
        _session.getChannel(SETI_ALL_CHANNEL).subscribe(new ClientSessionChannel.MessageListener()
        {
            public void onMessage(ClientSessionChannel channel, Message message)
            {
                receiveBroadcast(message);
            }
        });

        String setiChannel = generateSetiChannel(_setiId);
        bayeux.createChannelIfAbsent(setiChannel).getReference().setPersistent(true);
        _session.getChannel(setiChannel).subscribe(new ClientSessionChannel.MessageListener()
        {
            public void onMessage(ClientSessionChannel channel, Message message)
            {
                receiveDirect(message);
            }
        });
        _oort.observeChannel(setiChannel);

        _oort.addCometListener(_cometListener);
        Set<String> associatedUserIds = getAssociatedUserIds();
        debug("Broadcasting associated users {}", associatedUserIds);
        _session.getChannel(SETI_ALL_CHANNEL).publish(new SetiPresence(true, associatedUserIds));
    }

    @Override
    protected void doStop() throws Exception
    {
        removeAssociationsAndPresences();
        _presenceListeners.clear();

        _session.disconnect();

        _oort.removeCometListener(_cometListener);

        BayeuxServer bayeux = _oort.getBayeuxServer();
        String channel = generateSetiChannel(_setiId);
        _oort.deobserveChannel(channel);
        bayeux.getChannel(channel).setPersistent(false);

        _oort.deobserveChannel(SETI_ALL_CHANNEL);
        bayeux.getChannel(SETI_ALL_CHANNEL).setPersistent(false);
    }

    protected String generateSetiId(String oortURL)
    {
        return Oort.replacePunctuation(oortURL, '_');
    }

    protected String generateSetiChannel(String setiId)
    {
        return "/seti/" + setiId;
    }

    /**
     * <p>Associates the given userId to the given session.</p>
     * <p>If it is the first association for this userId, broadcasts this information
     * on the Oort cloud, so that other comets will know that the given userId is on this comet.</p>
     *
     * @param userId  the user identifier to associate
     * @param session the session to map the userId to
     * @return true if the session has been associated, false if it was already associated
     * @see #isAssociated(String)
     * @see #disassociate(String, ServerSession)
     */
    public boolean associate(final String userId, final ServerSession session)
    {
        if (session == null)
            throw new NullPointerException();

        LocalLocation location = new LocalLocation(userId, session);
        boolean wasAssociated = isAssociated(userId);
        boolean added = associate(userId, location);

        if (added)
        {
            session.addListener(location);
            debug("Associated session {} to user {}", session, userId);
            if (!wasAssociated)
            {
                debug("Broadcasting association addition for user {}", userId);
                // Let everyone in the cluster know that this session is here
                _session.getChannel(SETI_ALL_CHANNEL).publish(new SetiPresence(true, userId));
            }
        }

        return added;
    }

    protected boolean associate(String userId, Location location)
    {
        if (!isRunning())
            return false;

        synchronized (_uid2Location)
        {
            Set<Location> locations = _uid2Location.get(userId);
            if (locations == null)
            {
                locations = new HashSet<>();
                _uid2Location.put(userId, locations);
            }
            boolean result = locations.add(location);
            debug("Associations {}", _uid2Location);
            return result;
        }
    }

    private boolean associateRemote(String userId, SetiLocation location)
    {
        // There is a possibility that a remote Seti sends an association,
        // but immediately afterwards crashes.
        // This Seti may process the crash _before_ the association, leaving
        // this Seti with an association to a crashed Seti.
        // Here we check if, after the association, the other node is
        // still connected. If not, we disassociate. If so, and the other
        // node crashes just afterwards, the "comet left" event will take
        // care of disassociating the remote users.
        boolean associated = associate(userId, location);
        String oortURL = location._oortURL;
        if (associated && !_oort.isCometConnected(oortURL))
        {
            debug("Disassociating {} since comet {} just disconnected", userId, oortURL);
            disassociate(userId, location);
            return false;
        }
        return associated;
    }

    /**
     * @param userId the user identifier to test for association
     * @return whether the given userId has been associated via {@link #associate(String, ServerSession)}
     * @see #associate(String, ServerSession)
     * @see #isPresent(String)
     * @see #getAssociationCount(String)
     */
    @ManagedOperation(value = "Whether the given userId is associated locally", impact = "INFO")
    public boolean isAssociated(@Name(value = "userId", description = "The userId to test for local association") String userId)
    {
        synchronized (_uid2Location)
        {
            Set<Location> locations = _uid2Location.get(userId);
            if (locations == null)
                return false;
            for (Location location : locations)
            {
                if (location instanceof LocalLocation)
                    return true;
            }
            return false;
        }
    }

    /**
     * @param userId the user identifier to test for association count
     * @return the number of local associations
     * @see #isAssociated(String)
     * @see #getPresenceCount(String)
     */
    @ManagedOperation(value = "The number of local associations for the given userId", impact = "INFO")
    public int getAssociationCount(@Name(value = "userId", description = "The userId to test for local association count") String userId)
    {
        synchronized (_uid2Location)
        {
            Set<Location> locations = _uid2Location.get(userId);
            if (locations == null)
                return 0;
            int result = 0;
            for (Location location : locations)
            {
                if (location instanceof LocalLocation)
                    ++result;
            }
            return result;
        }
    }

    /**
     * @param userId the user identifier to test for presence
     * @return whether the given userId is present on the cloud (and therefore has been associated
     * either locally or remotely)
     * @see #isAssociated(String)
     * @see #getPresenceCount(String)
     */
    @ManagedOperation(value = "Whether the given userId is present in the cloud", impact = "INFO")
    public boolean isPresent(@Name(value = "userId", description = "The userId to test for presence in the cloud") String userId)
    {
        synchronized (_uid2Location)
        {
            Set<Location> locations = _uid2Location.get(userId);
            return locations != null;
        }
    }

    /**
     * @param userId the user identifier to test for presence count
     * @return the number of associations (local or remote) on the cloud
     * @see #isPresent(String)
     * @see #getAssociationCount(String)
     */
    @ManagedOperation(value = "The number of local and remote associations for the given userId", impact = "INFO")
    public int getPresenceCount(@Name(value = "userId", description = "The userId to test for presence count") String userId)
    {
        synchronized (_uid2Location)
        {
            Set<Location> locations = _uid2Location.get(userId);
            return locations == null ? 0 : locations.size();
        }
    }

    /**
     * <p>Disassociates the given userId from the given session.</p>
     * <p>If this is the last disassociation for this userId, broadcasts this information
     * on the Oort cloud, so that other comets will know that the given userId no longer is on this comet.</p>
     *
     * @param userId the user identifier to disassociate
     * @param session the session mapped to the userId
     * @return true if the session has been disassociated, false if it was not associated
     * @see #associate(String, ServerSession)
     */
    public boolean disassociate(final String userId, ServerSession session)
    {
        LocalLocation location = new LocalLocation(userId, session);
        boolean removed = disassociate(userId, location);
        if (removed)
            debug("Disassociated session {} from user {}", session, userId);

        // Seti is stopped before BayeuxServer, but it may happen that RemoveListeners
        // call Seti when BayeuxServer is stopping, and they will find that Seti is already stopped.
        // Do not do any action in this case, because exceptions are thrown if the action is
        // attempted (as _session is already disconnected).
        // Also, we only broadcast the presence message if no associations are left for the user,
        // because remote comets are not aware of multiple associations.
        // Consider the case where the same user is associated twice to a comet, and then only
        // one association is disassociated. The other comets do not know that the comet had multiple
        // associations, and if a presence message is sent, the remote comets will wrongly think
        // that the user is gone, while in reality it is still associated with the remaining association.
        if (_session.isConnected() && !isAssociated(userId))
        {
            debug("Broadcasting association removal for user {}", userId);
            // Let everyone in the cluster know that this session is not here anymore
            _session.getChannel(SETI_ALL_CHANNEL).publish(new SetiPresence(false, userId));
        }

        return removed;
    }

    protected boolean disassociate(String userId, Location location)
    {
        synchronized (_uid2Location)
        {
            boolean result = false;
            Set<Location> locations = _uid2Location.get(userId);
            if (locations != null)
            {
                result = locations.remove(location);
                if (locations.isEmpty())
                    _uid2Location.remove(userId);
            }
            debug("Associations {}", _uid2Location);
            return result;
        }
    }

    protected void removeAssociationsAndPresences()
    {
        final Set<String> userIds = new HashSet<>();
        synchronized (_uid2Location)
        {
            getAssociatedUserIds(userIds);
            _uid2Location.clear();
        }
        debug("Broadcasting association removal for users {}", userIds);
        _session.getChannel(SETI_ALL_CHANNEL).publish(new SetiPresence(false, userIds));
    }

    protected void removePresences(String oortURL)
    {
        List<String> userIds = new ArrayList<>();
        synchronized (_uid2Location)
        {
            for (Iterator<Map.Entry<String, Set<Location>>> entries = _uid2Location.entrySet().iterator(); entries.hasNext();)
            {
                Map.Entry<String, Set<Location>> entry = entries.next();
                Set<Location> userLocations = entry.getValue();
                for (Iterator<Location> iterator = userLocations.iterator(); iterator.hasNext(); )
                {
                    Location location = iterator.next();
                    if (location instanceof SetiLocation)
                    {
                        if (oortURL.equals(((SetiLocation)location)._oortURL))
                        {
                            iterator.remove();
                            userIds.add(entry.getKey());
                            break;
                        }
                    }
                }
                if (userLocations.isEmpty())
                    entries.remove();
            }
        }
        _logger.debug("Removing presences of comet {} for users {}", oortURL, userIds);
        for (String userId : userIds)
            notifyPresenceRemoved(oortURL, userId);
    }

    /**
     * @return the set of {@code userId}s known to this Seti, both local and remote
     */
    @ManagedAttribute(value = "The set of userIds known to this Seti", readonly = true)
    public Set<String> getUserIds()
    {
        synchronized (_uid2Location)
        {
            return new HashSet<>(_uid2Location.keySet());
        }
    }

    /**
     * @return the set of {@code userId}s associated via {@link #associate(String, ServerSession)}
     */
    public Set<String> getAssociatedUserIds()
    {
        Set<String> result = new HashSet<String>();
        getAssociatedUserIds(result);
        return result;
    }

    private void getAssociatedUserIds(Set<String> result)
    {
        synchronized (_uid2Location)
        {
            for (Map.Entry<String, Set<Location>> entry : _uid2Location.entrySet())
            {
                for (Location location : entry.getValue())
                {
                    if (location instanceof LocalLocation)
                    {
                        result.add(entry.getKey());
                        break;
                    }
                }
            }
        }
    }

    /**
     * <p>Sends a message to the given userId in the Oort cloud.</p>
     *
     * @param toUserId  the userId to send the message to
     * @param toChannel the channel to send the message to
     * @param data      the content of the message
     * @see #sendMessage(Collection, String, Object)
     */
    public void sendMessage(final String toUserId, final String toChannel, final Object data)
    {
        sendMessage(Collections.singleton(toUserId), toChannel, data);
    }

    /**
     * <p>Sends a message to multiple userIds in the Oort cloud.</p>
     *
     * @param toUserIds the userIds to send the message to
     * @param toChannel the channel to send the message to
     * @param data      the content of the message
     */
    public void sendMessage(final Collection<String> toUserIds, final String toChannel, final Object data)
    {
        for (String toUserId : toUserIds)
        {
            Set<Location> copy = new HashSet<>();
            synchronized (_uid2Location)
            {
                Set<Location> locations = _uid2Location.get(toUserId);
                if (locations == null)
                    copy.add(new SetiLocation(toUserId, null));
                else
                    copy.addAll(locations);
            }

            debug("Sending message to locations {}", copy);
            for (Location location : copy)
                location.send(toUserId, toChannel, data);
        }
    }

    /**
     * <p>Receives messages directly from other Setis in the cloud, containing
     * messages to be delivered to sessions connected to this comet.</p>
     *
     * @param message the message to deliver to a session connected to this comet
     */
    protected void receiveDirect(Message message)
    {
        debug("Received direct message {}", message);
        Map<String, Object> data = message.getDataAsMap();
        Boolean presence = (Boolean)data.get(SetiPresence.PRESENCE_FIELD);
        if (presence != null)
            receivePresence(data);
        else
            receiveMessage(data);
    }

    /**
     * <p>Receives messages broadcasted by other Setis in the cloud.</p>
     * <p>Broadcasted messages may be presence messages, where another Seti advertises
     * an association, or fallback messages. <br />
     * Fallback messages are messages that were sent to a particular Seti because the
     * sender thought the target userId was there, but the receiving Seti does not know
     * that userId anymore (for example, it just disconnected); in this case, the receiving
     * Seti broadcasts the message to the whole cloud, in the hope that the user can be
     * found in some other comet of the cloud.</p>
     *
     * @param message the message to possibly deliver to a session connected to this comet
     */
    protected void receiveBroadcast(Message message)
    {
        debug("Received broadcast message {}", message);
        Map<String, Object> data = message.getDataAsMap();
        Boolean presence = (Boolean)data.get(SetiPresence.PRESENCE_FIELD);
        if (presence != null)
            receivePresence(data);
        else
            receiveMessage(data);
    }

    /**
     * <p>Receives a presence message.</p>
     *
     * @param presence the presence message received
     */
    protected void receivePresence(Map<String, Object> presence)
    {
        debug("Received presence message {}", presence);
        String oortURL = (String)presence.get(SetiPresence.OORT_URL_FIELD);
        if (_setiId.equals(generateSetiId(oortURL)))
            receiveLocalPresence(presence);
        else
            receiveRemotePresence(presence);
    }

    private void receiveLocalPresence(Map<String, Object> presence)
    {
        String oortURL = (String)presence.get(SetiPresence.OORT_URL_FIELD);
        boolean present = (Boolean)presence.get(SetiPresence.PRESENCE_FIELD);
        Set<String> userIds = convertPresenceUsers(presence);
        debug("Notifying presence listeners {}", presence);
        for (String userId : userIds)
        {
            if (present)
                notifyPresenceAdded(oortURL, userId);
            else
                notifyPresenceRemoved(oortURL, userId);
        }
    }

    private void receiveRemotePresence(Map<String, Object> presence)
    {
        String oortURL = (String)presence.get(SetiPresence.OORT_URL_FIELD);
        boolean present = (Boolean)presence.get(SetiPresence.PRESENCE_FIELD);
        Set<String> userIds = convertPresenceUsers(presence);

        debug("Received remote presence message from comet {} for {}", oortURL, userIds);

        for (String userId : userIds)
        {
            SetiLocation location = new SetiLocation(userId, oortURL);
            if (present)
            {
                if (associateRemote(userId, location))
                    notifyPresenceAdded(oortURL, userId);
            }
            else
            {
                if (disassociate(userId, location))
                    notifyPresenceRemoved(oortURL, userId);
            }
        }

        // Should we send our associations back ?
        if (!_oort.getURL().equals(presence.get(SetiPresence.PEER_OORT_URL_FIELD)))
        {
            Set<String> associatedUserIds = getAssociatedUserIds();
            debug("Pushing associated users {} to comet {}", associatedUserIds, oortURL);
            SetiPresence peerPresence = new SetiPresence(true, associatedUserIds);
            peerPresence.put(SetiPresence.PEER_OORT_URL_FIELD, oortURL);
            _session.getChannel(generateSetiChannel(generateSetiId(oortURL))).publish(peerPresence);
        }
    }

    public void addPresenceListener(PresenceListener listener)
    {
        _presenceListeners.add(listener);
    }

    public void removePresenceListener(PresenceListener listener)
    {
        _presenceListeners.remove(listener);
    }

    private void notifyPresenceAdded(String oortURL, String userId)
    {
        PresenceListener.Event event = new PresenceListener.Event(this, userId, oortURL);
        for (PresenceListener listener : _presenceListeners)
        {
            try
            {
                listener.presenceAdded(event);
            }
            catch (Exception x)
            {
                _logger.info("Exception while invoking listener " + listener, x);
            }
        }
    }

    private void notifyPresenceRemoved(String oortURL, String userId)
    {
        PresenceListener.Event event = new PresenceListener.Event(this, userId, oortURL);
        for (PresenceListener listener : _presenceListeners)
        {
            try
            {
                listener.presenceRemoved(event);
            }
            catch (Exception x)
            {
                _logger.info("Exception while invoking listener " + listener, x);
            }
        }
    }

    /**
     * <p>Receives a seti message.</p>
     *
     * @param message the seti message received
     */
    protected void receiveMessage(Map<String, Object> message)
    {
        String userId = (String)message.get(SetiMessage.USER_ID_FIELD);
        String channel = (String)message.get(SetiMessage.CHANNEL_FIELD);
        Object data = message.get(SetiMessage.DATA_FIELD);

        Set<Location> copy = new HashSet<>();
        synchronized (_uid2Location)
        {
            Set<Location> locations = _uid2Location.get(userId);
            if (locations != null)
            {
                // Consider cometA, cometB and cometC and a user that is associated
                // in both cometA and cometB. When cometC sends a message to the user,
                // it knows that the user is in both cometA and cometB (thanks to presence
                // messages) and will send a message to both cometA and cometB.
                // But cometA also knows from presence messages that the user is also in
                // cometB and should not forward the message arriving from cometC to cometB
                // since cometC will take care of sending to cometB.
                // Hence, we forward the message only locally
                for (Location location : locations)
                {
                    if (location instanceof LocalLocation)
                        copy.add(location);
                }
            }
        }

        debug("Received message {} for locations {}", message, copy);
        for (Location location : copy)
            location.receive(userId, channel, data);
    }

    @SuppressWarnings("unchecked")
    private Set<String> convertPresenceUsers(Map<String, Object> presence)
    {
        Object value = presence.get(SetiPresence.USER_IDS_FIELD);
        if (value instanceof Set)
            return (Set<String>)value;
        if (value instanceof Collection)
            return new HashSet<String>((Collection<? extends String>)value);
        if (value.getClass().isArray())
        {
            Set<String> result = new HashSet<String>();
            for (Object item : (Object[])value)
                result.add(item.toString());
            return result;
        }
        throw new IllegalArgumentException();
    }

    public String dump()
    {
        return AggregateLifeCycle.dump(this);
    }

    public void dump(Appendable out, String indent) throws IOException
    {
        AggregateLifeCycle.dumpObject(out, this);
        List<String> state = new ArrayList<String>();
        synchronized (_uid2Location)
        {
            for (Map.Entry<String, Set<Location>> entry : _uid2Location.entrySet())
                state.add(String.format("%s @ %s", entry.getKey(), entry.getValue()));
        }
        AggregateLifeCycle.dump(out, indent, state);
    }

    @Override
    public String toString()
    {
        return String.format("%s[%s]", getClass().getName(), getId());
    }

    /**
     * <p>The representation of where a user is.</p>
     */
    protected interface Location
    {
        public void send(String toUser, String toChannel, Object data);

        public void receive(String toUser, String toChannel, Object data);

        public int hashCode();

        public boolean equals(Object obj);
    }

    /**
     * <p>A Location that represent a user connected to a local comet.</p>
     */
    protected class LocalLocation implements Location, ServerSession.RemoveListener
    {
        private final String _userId;
        private final ServerSession _session;

        protected LocalLocation(String userId, ServerSession session)
        {
            _userId = userId;
            _session = session;
        }

        public void send(String toUser, String toChannel, Object data)
        {
            _session.deliver(Seti.this._session.getServerSession(), toChannel, data, null);
        }

        public void receive(String toUser, String toChannel, Object data)
        {
            send(toUser, toChannel, data);
        }

        public void removed(ServerSession session, boolean timeout)
        {
            disassociate(_userId, session);
        }

        @Override
        public boolean equals(Object obj)
        {
            if (this == obj)
                return true;
            if (!(obj instanceof LocalLocation))
                return false;
            LocalLocation that = (LocalLocation)obj;
            return _userId.equals(that._userId) && _session.getId().equals(that._session.getId());
        }

        @Override
        public int hashCode()
        {
            return 31 * _userId.hashCode() + _session.getId().hashCode();
        }

        @Override
        public String toString()
        {
            return String.format("%s[%s]", getClass().getSimpleName(), _session);
        }
    }

    /**
     * <p>A Location that represent a user connected to a remote comet.</p>
     */
    protected class SetiLocation implements Location
    {
        private final String _userId;
        private final String _oortURL;
        private final String _setiChannel;

        protected SetiLocation(String userId, String oortURL)
        {
            _userId = userId;
            _oortURL = oortURL;
            _setiChannel = oortURL == null ? SETI_ALL_CHANNEL : generateSetiChannel(generateSetiId(oortURL));
        }

        public void send(String toUser, String toChannel, Object data)
        {
            _session.getChannel(_setiChannel).publish(new SetiMessage(toUser, toChannel, data));
        }

        public void receive(String toUser, String toChannel, Object data)
        {
            // A message has been sent to this comet because the sender thought
            // the user was in this comet. If it were, we would have found a
            // LocalLocation, but instead found this SetiLocation.
            // Therefore, the user must have moved to this seti location, and
            // we forward the message.
            send(toUser, toChannel, data);
        }

        @Override
        public boolean equals(Object obj)
        {
            if (this == obj)
                return true;
            if (!(obj instanceof SetiLocation))
                return false;
            SetiLocation that = (SetiLocation)obj;
            return _userId.equals(that._userId) && _setiChannel.equals(that._setiChannel);
        }

        @Override
        public int hashCode()
        {
            return 31 * _userId.hashCode() + _setiChannel.hashCode();
        }

        @Override
        public String toString()
        {
            return String.format("%s[%s]", getClass().getSimpleName(), generateSetiId(_oortURL));
        }
    }

    private class SetiMessage extends HashMap<String, Object>
    {
        private static final String USER_ID_FIELD = "userId";
        private static final String CHANNEL_FIELD = "channel";
        private static final String SETI_ID_FIELD = "setiId";
        private static final String DATA_FIELD = "data";

        private SetiMessage(String toUser, String toChannel, Object data)
        {
            super(4);
            put(USER_ID_FIELD, toUser);
            put(CHANNEL_FIELD, toChannel);
            put(SETI_ID_FIELD, _setiId);
            put(DATA_FIELD, data);
        }
    }

    private class SetiPresence extends HashMap<String, Object>
    {
        private static final String USER_IDS_FIELD = "userIds";
        private static final String OORT_URL_FIELD = "oortURL";
        private static final String PEER_OORT_URL_FIELD = "peerOortURL";
        private static final String PRESENCE_FIELD = "presence";

        private SetiPresence(boolean present, String userId)
        {
            this(present, Collections.singleton(userId));
        }

        private SetiPresence(boolean present, Set<String> userIds)
        {
            super(4);
            put(USER_IDS_FIELD, userIds);
            put(OORT_URL_FIELD, _oort.getURL());
            put(PRESENCE_FIELD, present);
        }
    }

    /**
     * Listener interface that gets notified of remote Seti presence events.
     */
    public interface PresenceListener extends EventListener
    {
        /**
         * Callback method invoked when a presence is added to a remote Seti
         * @param event the presence event
         */
        public void presenceAdded(Event event);

        /**
         * Callback method invoked when a presence is removed from a remote Seti
         * @param event the presence event
         */
        public void presenceRemoved(Event event);

        /**
         * Empty implementation of {@link PresenceListener}
         */
        public static class Adapter implements PresenceListener
        {
            public void presenceAdded(Event event)
            {
            }

            public void presenceRemoved(Event event)
            {
            }
        }

        /**
         * Seti presence event object, delivered to {@link PresenceListener} methods.
         */
        public static class Event extends EventObject
        {
            private final String userId;
            private final String url;

            public Event(Seti source, String userId, String url)
            {
                super(source);
                this.userId = userId;
                this.url = url;
            }

            /**
             * @return the local Seti object
             */
            public Seti getSeti()
            {
                return (Seti)getSource();
            }

            /**
             * @return the userId associated to this presence event
             */
            public String getUserId()
            {
                return userId;
            }

            /**
             * @return the Oort URL where this presence event happened
             */
            public String getOortURL()
            {
                return url;
            }

            /**
             * @return whether this presence event happened on the local Seti or on a remote Seti
             */
            public boolean isLocal()
            {
                return getSeti().getOort().getURL().equals(getOortURL());
            }

            @Override
            public String toString()
            {
                return String.format("%s[%s %s on %s]",
                        getClass().getName(),
                        getUserId(),
                        isLocal() ? "local" : "remote",
                        getSeti());
            }
        }
    }

    private class CometListener implements Oort.CometListener
    {
        public void cometJoined(Event event)
        {
            String oortURL = event.getCometURL();
<<<<<<< HEAD
=======
            debug("Comet joined: {}", oortURL);
>>>>>>> 3047d6dd
            OortComet oortComet = _oort.findComet(oortURL);
            _logger.debug("Comet joined: {} with {}", oortURL, oortComet);
            if (oortComet != null)
            {
                ClientSessionChannel channel = oortComet.getChannel(generateSetiChannel(generateSetiId(oortURL)));
                Set<String> userIds = getAssociatedUserIds();
                debug("Pushing associated users {} to comet {}", userIds, oortURL);
                channel.publish(new SetiPresence(true, userIds));
            }
        }

        public void cometLeft(Event event)
        {
            String oortURL = event.getCometURL();
            debug("Comet left: {}", oortURL);
            removePresences(oortURL);
        }
    }
}<|MERGE_RESOLUTION|>--- conflicted
+++ resolved
@@ -42,7 +42,7 @@
 import org.eclipse.jetty.util.annotation.ManagedOperation;
 import org.eclipse.jetty.util.annotation.Name;
 import org.eclipse.jetty.util.component.AbstractLifeCycle;
-import org.eclipse.jetty.util.component.AggregateLifeCycle;
+import org.eclipse.jetty.util.component.ContainerLifeCycle;
 import org.eclipse.jetty.util.component.Dumpable;
 import org.slf4j.Logger;
 import org.slf4j.LoggerFactory;
@@ -67,24 +67,14 @@
  *
  * @see SetiServlet
  */
-<<<<<<< HEAD
 @ManagedObject("CometD cloud peer discovery component")
-public class Seti extends AbstractLifeCycle
-=======
 public class Seti extends AbstractLifeCycle implements Dumpable
->>>>>>> 3047d6dd
 {
     public static final String SETI_ATTRIBUTE = Seti.class.getName();
     private static final String SETI_ALL_CHANNEL = "/seti/all";
 
-<<<<<<< HEAD
     private final Map<String, Set<Location>> _uid2Location = new HashMap<>();
-    private final ConcurrentMap<String, Boolean> _setis = new ConcurrentHashMap<>();
     private final List<PresenceListener> _presenceListeners = new CopyOnWriteArrayList<>();
-=======
-    private final Map<String, Set<Location>> _uid2Location = new HashMap<String, Set<Location>>();
-    private final List<PresenceListener> _presenceListeners = new CopyOnWriteArrayList<PresenceListener>();
->>>>>>> 3047d6dd
     private final Oort.CometListener _cometListener = new CometListener();
     private final Oort _oort;
     private final String _setiId;
@@ -470,7 +460,7 @@
      */
     public Set<String> getAssociatedUserIds()
     {
-        Set<String> result = new HashSet<String>();
+        Set<String> result = new HashSet<>();
         getAssociatedUserIds(result);
         return result;
     }
@@ -724,10 +714,10 @@
         if (value instanceof Set)
             return (Set<String>)value;
         if (value instanceof Collection)
-            return new HashSet<String>((Collection<? extends String>)value);
+            return new HashSet<>((Collection<? extends String>)value);
         if (value.getClass().isArray())
         {
-            Set<String> result = new HashSet<String>();
+            Set<String> result = new HashSet<>();
             for (Object item : (Object[])value)
                 result.add(item.toString());
             return result;
@@ -737,19 +727,19 @@
 
     public String dump()
     {
-        return AggregateLifeCycle.dump(this);
+        return ContainerLifeCycle.dump(this);
     }
 
     public void dump(Appendable out, String indent) throws IOException
     {
-        AggregateLifeCycle.dumpObject(out, this);
-        List<String> state = new ArrayList<String>();
+        ContainerLifeCycle.dumpObject(out, this);
+        List<String> state = new ArrayList<>();
         synchronized (_uid2Location)
         {
             for (Map.Entry<String, Set<Location>> entry : _uid2Location.entrySet())
                 state.add(String.format("%s @ %s", entry.getKey(), entry.getValue()));
         }
-        AggregateLifeCycle.dump(out, indent, state);
+        ContainerLifeCycle.dump(out, indent, state);
     }
 
     @Override
@@ -1013,10 +1003,6 @@
         public void cometJoined(Event event)
         {
             String oortURL = event.getCometURL();
-<<<<<<< HEAD
-=======
-            debug("Comet joined: {}", oortURL);
->>>>>>> 3047d6dd
             OortComet oortComet = _oort.findComet(oortURL);
             _logger.debug("Comet joined: {} with {}", oortURL, oortComet);
             if (oortComet != null)
