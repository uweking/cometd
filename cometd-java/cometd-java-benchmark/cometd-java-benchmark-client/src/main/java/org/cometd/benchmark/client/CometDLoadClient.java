--- conflicted
+++ resolved
@@ -20,12 +20,6 @@
 import java.io.IOException;
 import java.io.InputStreamReader;
 import java.lang.management.ManagementFactory;
-<<<<<<< HEAD
-import java.time.Instant;
-import java.time.ZoneId;
-import java.time.format.DateTimeFormatter;
-=======
->>>>>>> 70beff08
 import java.util.ArrayList;
 import java.util.Arrays;
 import java.util.Collections;
@@ -86,7 +80,6 @@
 public class CometDLoadClient implements MeasureConverter {
     private static final String START_FIELD = "start";
 
-    private final DateTimeFormatter formatter = DateTimeFormatter.ofPattern("yyyy-MM-dd'T'HH:mm:ss.SSSXXX").withZone(ZoneId.of("GMT"));
     private final AtomicHistogram histogram = new AtomicHistogram(TimeUnit.MICROSECONDS.toNanos(1), TimeUnit.MINUTES.toNanos(1), 3);
     private final Random random = new Random();
     private final PlatformMonitor monitor = new PlatformMonitor();
@@ -643,10 +636,6 @@
             message.put("chat", chat);
             // Mandatory fields to record latencies
             message.put(START_FIELD, System.nanoTime());
-<<<<<<< HEAD
-            message.put(START_DATE_FIELD, formatter.format(Instant.now()));
-=======
->>>>>>> 70beff08
             message.put(Config.ID_FIELD, ids.incrementAndGet() + channel);
             ClientSessionChannel clientChannel = client.getChannel(getChannelId(channel + "/" + room));
             clientChannel.publish(message);
