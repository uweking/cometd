/*
 * Copyright (c) 2008-2019 the original author or authors.
 *
 * Licensed under the Apache License, Version 2.0 (the "License");
 * you may not use this file except in compliance with the License.
 * You may obtain a copy of the License at
 *
 *     http://www.apache.org/licenses/LICENSE-2.0
 *
 * Unless required by applicable law or agreed to in writing, software
 * distributed under the License is distributed on an "AS IS" BASIS,
 * WITHOUT WARRANTIES OR CONDITIONS OF ANY KIND, either express or implied.
 * See the License for the specific language governing permissions and
 * limitations under the License.
 */
package org.cometd.server;

import java.io.IOException;
import java.util.ArrayDeque;
import java.util.ArrayList;
import java.util.Collections;
import java.util.HashMap;
import java.util.List;
import java.util.Map;
import java.util.Queue;
import java.util.Set;
import java.util.concurrent.ConcurrentHashMap;
import java.util.concurrent.CopyOnWriteArrayList;
import java.util.concurrent.TimeUnit;
import java.util.concurrent.atomic.AtomicLong;

import org.cometd.bayeux.Channel;
import org.cometd.bayeux.ChannelId;
import org.cometd.bayeux.Message;
import org.cometd.bayeux.Promise;
import org.cometd.bayeux.Session;
import org.cometd.bayeux.server.LocalSession;
import org.cometd.bayeux.server.ServerChannel;
import org.cometd.bayeux.server.ServerMessage;
import org.cometd.bayeux.server.ServerSession;
import org.cometd.bayeux.server.ServerTransport;
import org.cometd.common.AsyncFoldLeft;
import org.cometd.common.HashMapMessage;
import org.cometd.server.AbstractServerTransport.Scheduler;
import org.cometd.server.transport.AbstractHttpTransport;
import org.eclipse.jetty.util.AttributesMap;
import org.eclipse.jetty.util.component.Dumpable;
import org.eclipse.jetty.util.component.DumpableCollection;
import org.slf4j.Logger;
import org.slf4j.LoggerFactory;

public class ServerSessionImpl implements ServerSession, Dumpable {
    private static final AtomicLong _idCount = new AtomicLong();

    private static final Logger _logger = LoggerFactory.getLogger(ServerSession.class);
    private final BayeuxServerImpl _bayeux;
    private final String _id;
    private final List<ServerSessionListener> _listeners = new CopyOnWriteArrayList<>();
    private final List<Extension> _extensions = new CopyOnWriteArrayList<>();
    private final Queue<ServerMessage> _queue = new ArrayDeque<>();
    private final LocalSessionImpl _localSession;
    private final AttributesMap _attributes = new AttributesMap();
    private final Set<ServerChannelImpl> subscriptions = Collections.newSetFromMap(new ConcurrentHashMap<>());
    private final LazyTask _lazyTask = new LazyTask();
    private AbstractServerTransport.Scheduler _scheduler;
    private ServerTransport _transport;
    private ServerTransport _advisedTransport;
    private State _state = State.NEW;
    private int _maxQueue = -1;
    private long _transientTimeout = -1;
    private long _transientInterval = -1;
    private long _timeout = -1;
    private long _interval = -1;
    private long _maxInterval = -1;
    private long _maxProcessing = -1;
    private long _maxLazy = -1;
    private boolean _metaConnectDelivery;
    private int _batch;
    private String _userAgent;
    private long _messageTime;
    private long _scheduleTime;
    private long _expireTime;
    private boolean _nonLazyMessages;
    private boolean _broadcastToPublisher;
    private boolean _allowMessageDeliveryDuringHandshake;
    private String _browserId;

    public ServerSessionImpl(BayeuxServerImpl bayeux) {
        this(bayeux, null, null);
    }

    public ServerSessionImpl(BayeuxServerImpl bayeux, LocalSessionImpl localSession, String idHint) {
        _bayeux = bayeux;
        _localSession = localSession;

        StringBuilder id = new StringBuilder(30);
        int len = 20;
        if (idHint != null) {
            len += idHint.length() + 1;
            id.append(idHint);
            id.append('_');
        }
        int index = id.length();

        while (id.length() < len) {
            id.append(Long.toString(_bayeux.randomLong(), 36));
        }

        id.insert(index, Long.toString(_idCount.incrementAndGet(), 36));

        _id = id.toString();

        _broadcastToPublisher = _bayeux.isBroadcastToPublisher();
    }

    public BayeuxServerImpl getBayeuxServer() {
        return _bayeux;
    }

    /**
     * @return the remote user agent
     */
    @Override
    public String getUserAgent() {
        return _userAgent;
    }

    /**
     * @param userAgent the remote user agent
     */
    public void setUserAgent(String userAgent) {
        _userAgent = userAgent;
    }

    /**
     * @return the remote client identifier
     */
    public String getBrowserId() {
        return _browserId;
    }

    /**
     * <p>Sets a remote client identifier, typically a browser.</p>
     *
     * @param browserId the remote client identifier
     */
    public void setBrowserId(String browserId) {
        _browserId = browserId;
    }

    protected void sweep(long now) {
        if (isLocalSession()) {
            return;
        }

        boolean remove = false;
        Scheduler scheduler = null;
        synchronized (getLock()) {
            if (_expireTime == 0) {
                if (_maxProcessing > 0 && now > _messageTime + _maxProcessing) {
                    _logger.info("Sweeping session during processing {}", this);
                    remove = true;
                }
            } else {
                if (now > _expireTime) {
                    if (_logger.isDebugEnabled()) {
                        _logger.debug("Sweeping session {}", this);
                    }
                    remove = true;
                }
            }
            if (remove) {
                scheduler = _scheduler;
            }
        }
        if (remove) {
            if (scheduler != null) {
                scheduler.destroy();
            }
            _bayeux.removeServerSession(this, true);
        }
    }

    @Override
    public Set<ServerChannel> getSubscriptions() {
        return Collections.unmodifiableSet(subscriptions);
    }

    @Override
    public void addExtension(Extension extension) {
        _extensions.add(extension);
    }

    @Override
    public void removeExtension(Extension extension) {
        _extensions.remove(extension);
    }

    @Override
    public List<Extension> getExtensions() {
        return Collections.unmodifiableList(_extensions);
    }

    @Override
    public void batch(Runnable batch) {
        startBatch();
        try {
            batch.run();
        } finally {
            endBatch();
        }
    }

    @Override
    public void deliver(Session sender, ServerMessage.Mutable message, Promise<Boolean> promise) {
        ServerSession session = null;
        if (sender instanceof ServerSession) {
            session = (ServerSession)sender;
        } else if (sender instanceof LocalSession) {
            session = ((LocalSession)sender).getServerSession();
        }

        ServerSession serverSession = session;
        _bayeux.extendOutgoing(serverSession, this, message, Promise.from(b -> {
            if (b) {
                deliver1(serverSession, message, promise);
            } else {
                promise.succeed(false);
            }
        }, promise::fail));
    }

    @Override
    public void deliver(Session sender, String channelId, Object data, Promise<Boolean> promise) {
        ServerMessage.Mutable message = _bayeux.newMessage();
        message.setChannel(channelId);
        message.setData(data);
        deliver(sender, message, promise);
    }

<<<<<<< HEAD
    protected void deliver1(ServerSession sender, ServerMessage.Mutable mutable, Promise<Boolean> promise) {
        if (sender == this && !isBroadcastToPublisher()) {
            promise.succeed(false);
        } else {
            extendOutgoing(mutable, Promise.from(message -> {
                if (message == null) {
                    promise.succeed(false);
                } else {
                    _bayeux.freeze(message);
                    AsyncFoldLeft.run(_listeners, true, (result, listener, loop) -> {
                        if (listener instanceof MessageListener) {
                            notifyOnMessage((MessageListener)listener, sender, message, _bayeux.resolveLoop(loop));
                        } else {
                            loop.proceed(result);
                        }
                    }, Promise.from(b -> {
                        if (b) {
                            deliver2(sender, message, promise);
                        } else {
                            promise.succeed(false);
                        }
                    }, promise::fail));
=======
    protected void doDeliver(ServerSession sender, ServerMessage.Mutable mutable) {
        if (sender == this && !isBroadcastToPublisher() && ChannelId.isBroadcast(mutable.getChannel())) {
            return;
        }

        ServerMessage.Mutable message = extendSend(mutable);
        if (message == null) {
            return;
        }

        _bayeux.freeze(message);

        for (ServerSessionListener listener : _listeners) {
            if (listener instanceof MessageListener) {
                if (!notifyOnMessage((MessageListener)listener, sender, message)) {
                    return;
>>>>>>> fd672751
                }
            }, promise::fail));
        }
    }

    private void deliver2(ServerSession sender, ServerMessage.Mutable message, Promise<Boolean> promise) {
        Boolean wakeup = enqueueMessage(sender, message);
        if (wakeup == null) {
            promise.succeed(false);
        } else {
            if (wakeup) {
                if (message.isLazy()) {
                    flushLazy(message);
                } else {
                    flush();
                }
            }
            promise.succeed(true);
        }
    }

    private Boolean enqueueMessage(ServerSession sender, ServerMessage.Mutable message) {
        synchronized (getLock()) {
            for (ServerSessionListener listener : _listeners) {
                if (listener instanceof MaxQueueListener) {
                    final int maxQueueSize = _maxQueue;
                    if (maxQueueSize > 0 && _queue.size() >= maxQueueSize) {
                        if (!notifyQueueMaxed((MaxQueueListener)listener, this, _queue, sender, message)) {
                            return null;
                        }
                    }
                }
            }
            addMessage(message);
            for (ServerSessionListener listener : _listeners) {
                if (listener instanceof QueueListener) {
                    notifyQueued((QueueListener)listener, sender, message);
                }
            }
            return _batch == 0;
        }
    }

    protected void extendOutgoing(ServerMessage.Mutable message, Promise<ServerMessage.Mutable> promise) {
        List<Extension> extensions = new ArrayList<>(_extensions);
        Collections.reverse(extensions);
        AsyncFoldLeft.run(extensions, message, (result, extension, loop) -> {
            try {
                extension.outgoing(this, result, Promise.from(m -> {
                    if (m != null) {
                        loop.proceed(m);
                    } else {
                        loop.leave(null);
                    }
                }, failure -> {
                    _logger.info("Exception reported by extension " + extension, failure);
                    loop.proceed(result);
                }));
            } catch (Exception x) {
                _logger.info("Exception thrown by extension " + extension, x);
                loop.proceed(result);
            }
        }, promise);
    }

    private boolean notifyQueueMaxed(MaxQueueListener listener, ServerSession session, Queue<ServerMessage> queue, ServerSession sender, ServerMessage message) {
        try {
            return listener.queueMaxed(session, queue, sender, message);
        } catch (Throwable x) {
            _logger.info("Exception while invoking listener " + listener, x);
            return true;
        }
    }

    private void notifyOnMessage(MessageListener listener, ServerSession sender, ServerMessage message, Promise<Boolean> promise) {
        try {
            listener.onMessage(this, sender, message, Promise.from(promise::succeed, failure -> {
                _logger.info("Exception reported by listener " + listener, failure);
                promise.succeed(true);
            }));
        } catch (Throwable x) {
            _logger.info("Exception thrown by listener " + listener, x);
            promise.succeed(true);
        }
    }

    private void notifyQueued(QueueListener listener, ServerSession session, ServerMessage message) {
        try {
            listener.queued(session, message);
        } catch (Throwable x) {
            _logger.info("Exception while invoking listener " + listener, x);
        }
    }

    protected boolean handshake(ServerMessage.Mutable message) {
        AbstractServerTransport transport = message == null ? null : (AbstractServerTransport)message.getServerTransport();
        if (transport != null) {
            _maxQueue = transport.getOption(AbstractServerTransport.MAX_QUEUE_OPTION, -1);
            _maxProcessing = transport.getOption(AbstractServerTransport.MAX_PROCESSING_OPTION, -1);
            _maxLazy = transport.getMaxLazyTimeout();
        }

        synchronized (getLock()) {
            if (_state == State.NEW) {
                _state = State.HANDSHAKEN;
                return true;
            }
            return false;
        }
    }

    protected boolean connected() {
        synchronized (getLock()) {
            if (_state == State.HANDSHAKEN || _state == State.CONNECTED) {
                _state = State.CONNECTED;
                return true;
            }
            return false;
        }
    }

    @Override
    public void disconnect() {
        boolean connected = _bayeux.removeServerSession(this, false);
        if (connected) {
            ServerMessage.Mutable message = _bayeux.newMessage();
            message.setSuccessful(true);
            message.setChannel(Channel.META_DISCONNECT);
            deliver(this, message, new Promise<Boolean>() {
                @Override
                public void succeed(Boolean result) {
                    flush();
                }
            });
        }
    }

    @Override
    public void startBatch() {
        synchronized (getLock()) {
            ++_batch;
        }
    }

    @Override
    public boolean endBatch() {
        boolean result = false;
        synchronized (getLock()) {
            if (--_batch == 0 && _nonLazyMessages) {
                result = true;
            }
        }
        if (result) {
            flush();
        }
        return result;
    }

    @Override
    public LocalSession getLocalSession() {
        return _localSession;
    }

    @Override
    public boolean isLocalSession() {
        return _localSession != null;
    }

    @Override
    public void addListener(ServerSessionListener listener) {
        _listeners.add(listener);
    }

    @Override
    public String getId() {
        return _id;
    }

    public Object getLock() {
        return this;
    }

    public Queue<ServerMessage> getQueue() {
        return _queue;
    }

    public boolean hasNonLazyMessages() {
        synchronized (getLock()) {
            return _nonLazyMessages;
        }
    }

    protected void addMessage(ServerMessage message) {
        synchronized (getLock()) {
            _queue.add(message);
            _nonLazyMessages |= !message.isLazy();
        }
    }

    public List<ServerMessage> takeQueue(List<ServerMessage.Mutable> replies) {
        List<ServerMessage> copy = Collections.emptyList();
        synchronized (getLock()) {
            // Always call listeners, even if the queue is
            // empty since they may add messages to the queue.
            for (ServerSessionListener listener : _listeners) {
                if (listener instanceof DeQueueListener) {
                    notifyDeQueue((DeQueueListener)listener, this, _queue, replies);
                }
            }

            int size = _queue.size();
            if (size > 0) {
                copy = new ArrayList<>(size);
                copy.addAll(_queue);
                _queue.clear();
            }

            _nonLazyMessages = false;
        }
        return copy;
    }

    private void notifyDeQueue(DeQueueListener listener, ServerSession serverSession, Queue<ServerMessage> queue, List<ServerMessage.Mutable> replies) {
        try {
            listener.deQueue(serverSession, queue, replies);
        } catch (Throwable x) {
            _logger.info("Exception while invoking listener " + listener, x);
        }
    }

    public void notifySuspended(ServerMessage message, long timeout) {
        for (ServerSessionListener listener : _listeners) {
            if (listener instanceof ServerSession.HeartBeatListener) {
                ((HeartBeatListener)listener).onSuspended(this, message, timeout);
            }
        }
    }

    public void notifyResumed(ServerMessage message, boolean timeout) {
        for (ServerSessionListener listener : _listeners) {
            if (listener instanceof ServerSession.HeartBeatListener) {
                ((HeartBeatListener)listener).onResumed(this, message, timeout);
            }
        }
    }

    @Override
    public void removeListener(ServerSessionListener listener) {
        _listeners.remove(listener);
    }

    public List<ServerSessionListener> getListeners() {
        return Collections.unmodifiableList(_listeners);
    }

    public void setScheduler(AbstractServerTransport.Scheduler newScheduler) {
        if (newScheduler == null) {
            Scheduler oldScheduler;
            synchronized (getLock()) {
                oldScheduler = _scheduler;
                if (oldScheduler != null) {
                    _scheduler = null;
                }
            }
            if (oldScheduler != null) {
                oldScheduler.cancel();
            }
        } else {
            Scheduler oldScheduler;
            boolean schedule = false;
            synchronized (getLock()) {
                oldScheduler = _scheduler;
                _scheduler = newScheduler;
                if (shouldSchedule()) {
                    schedule = true;
                    if (newScheduler instanceof AbstractHttpTransport.HttpScheduler) {
                        _scheduler = null;
                    }
                }
            }
            if (oldScheduler != null && oldScheduler != newScheduler) {
                oldScheduler.cancel();
            }
            if (schedule) {
                newScheduler.schedule();
            }
        }
    }

    public boolean shouldSchedule() {
        synchronized (getLock()) {
            return hasNonLazyMessages() && _batch == 0;
        }
    }

    public void flush() {
        Scheduler scheduler;
        synchronized (getLock()) {
            _lazyTask.cancel();

            scheduler = _scheduler;

            if (scheduler != null) {
                if (scheduler instanceof AbstractHttpTransport.HttpScheduler) {
                    _scheduler = null;
                }
            }
        }
        if (scheduler != null) {
            scheduler.schedule();
            // If there is a scheduler, then it's a remote session
            // and we should not do local delivery, so we return.
            return;
        }

        // Local delivery.
        if (_localSession != null && hasNonLazyMessages()) {
            for (ServerMessage msg : takeQueue(Collections.emptyList())) {
                _localSession.receive(new HashMapMessage(msg), Promise.noop());
            }
        }
    }

    private void flushLazy(ServerMessage message) {
        synchronized (getLock()) {
            ServerChannel channel = _bayeux.getChannel(message.getChannel());
            long lazyTimeout = -1;
            if (channel != null) {
                lazyTimeout = channel.getLazyTimeout();
            }
            if (lazyTimeout <= 0) {
                lazyTimeout = _maxLazy;
            }

            if (lazyTimeout <= 0) {
                flush();
            } else {
                _lazyTask.schedule(lazyTimeout);
            }
        }
    }

    public void destroyScheduler() {
        Scheduler scheduler;
        synchronized (getLock()) {
            scheduler = _scheduler;
            if (scheduler != null) {
                _scheduler = null;
            }
        }
        if (scheduler != null) {
            scheduler.destroy();
        }
    }

    public void cancelExpiration(boolean metaConnect) {
        long now = System.nanoTime();
        synchronized (getLock()) {
            _messageTime = now;
            if (metaConnect) {
                _expireTime = 0;
            } else if (_expireTime != 0) {
                _expireTime += now - _scheduleTime;
            }
        }
        if (_logger.isDebugEnabled()) {
            _logger.debug("{} expiration for {}", metaConnect ? "Cancelling" : "Delaying", this);
        }
    }

    public void scheduleExpiration(long defaultInterval, long defaultMaxInterval) {
        long interval = calculateInterval(defaultInterval);
        long maxInterval = calculateMaxInterval(defaultMaxInterval);
        long now = System.nanoTime();
        synchronized (getLock()) {
            _scheduleTime = now;
            _expireTime = now + TimeUnit.MILLISECONDS.toNanos(interval + maxInterval);
        }
        if (_logger.isDebugEnabled()) {
            _logger.debug("Scheduled expiration for {}", this);
        }
    }

    @Override
    public long getMaxInterval() {
        return _maxInterval;
    }

    @Override
    public void setMaxInterval(long maxInterval) {
        _maxInterval = maxInterval;
    }

    long getIntervalTimestamp() {
        return _expireTime;
    }

    @Override
    public Object getAttribute(String name) {
        return _attributes.getAttribute(name);
    }

    @Override
    public Set<String> getAttributeNames() {
        return _attributes.getAttributeNameSet();
    }

    @Override
    public Object removeAttribute(String name) {
        Object old = getAttribute(name);
        _attributes.removeAttribute(name);
        return old;
    }

    @Override
    public void setAttribute(String name, Object value) {
        _attributes.setAttribute(name, value);
    }

    @Override
    public boolean isHandshook() {
        synchronized (getLock()) {
            return _state == State.HANDSHAKEN || _state == State.CONNECTED;
        }
    }

    @Override
    public boolean isConnected() {
        synchronized (getLock()) {
            return _state == State.CONNECTED;
        }
    }

    public boolean isDisconnected() {
        synchronized (getLock()) {
            return _state == State.DISCONNECTED;
        }
    }

    public boolean isTerminated() {
        synchronized (getLock()) {
            return _state == State.DISCONNECTED || _state == State.EXPIRED;
        }
    }

    protected void extendIncoming(ServerMessage.Mutable message, Promise<Boolean> promise) {
        AsyncFoldLeft.run(_extensions, true, (result, extension, loop) -> {
            if (result) {
                try {
                    extension.incoming(this, message, Promise.from(loop::proceed, failure -> {
                        _logger.info("Exception reported by extension " + extension, failure);
                        loop.proceed(true);
                    }));
                } catch (Throwable x) {
                    _logger.info("Exception thrown by extension " + extension, x);
                    loop.proceed(true);
                }
            } else {
                loop.leave(result);
            }
        }, promise);
    }

    public void reAdvise() {
        _advisedTransport = null;
    }

    public Map<String, Object> takeAdvice(ServerTransport transport) {
        if (transport == null || transport == _advisedTransport) {
            // The advice has not changed, so return null.
            return null;
        }
        return createAdvice(transport);
    }

    private Map<String, Object> createAdvice(ServerTransport transport) {
        _advisedTransport = transport;

        // The timeout is calculated based on the values of the session/transport
        // because we want to send to the client the *next* timeout.
        long timeout = getTimeout() < 0 ? transport.getTimeout() : getTimeout();

        // The interval is calculated using also the transient value
        // because we want to send to the client the *current* interval.
        long interval = calculateInterval(transport.getInterval());

        Map<String, Object> advice = new HashMap<>(3);
        advice.put(Message.RECONNECT_FIELD, Message.RECONNECT_RETRY_VALUE);
        advice.put(Message.INTERVAL_FIELD, interval);
        advice.put(Message.TIMEOUT_FIELD, timeout);
        if (transport instanceof AbstractServerTransport) {
            if (((AbstractServerTransport)transport).isHandshakeReconnect()) {
                long maxInterval = calculateMaxInterval(transport.getMaxInterval());
                advice.put(Message.MAX_INTERVAL_FIELD, maxInterval);
            }
        }

        return advice;
    }

    @Override
    public ServerTransport getServerTransport() {
        return _transport;
    }

    public void setServerTransport(ServerTransport transport) {
        _transport = transport;
    }

    @Override
    public long getTimeout() {
        return _timeout;
    }

    @Override
    public long getInterval() {
        return _interval;
    }

    @Override
    public void setTimeout(long timeoutMS) {
        _timeout = timeoutMS;
        _advisedTransport = null;
    }

    @Override
    public void setInterval(long intervalMS) {
        _interval = intervalMS;
        _advisedTransport = null;
    }

    public boolean isBroadcastToPublisher() {
        return _broadcastToPublisher;
    }

    public void setBroadcastToPublisher(boolean value) {
        _broadcastToPublisher = value;
    }

    protected void added() {
        for (ServerSessionListener listener : _listeners) {
            if (listener instanceof AddListener) {
                notifyAdded((AddListener)listener, this);
            }
        }
    }

    /**
     * @param timedOut whether the session has been timed out
     * @return True if the session was connected.
     */
    protected boolean removed(boolean timedOut) {
        boolean result;
        synchronized (this) {
            result = isHandshook();
            _state = timedOut ? State.EXPIRED : State.DISCONNECTED;
        }
        if (result) {
            for (ServerChannelImpl channel : subscriptions) {
                channel.unsubscribe(this);
            }

            for (ServerSessionListener listener : _listeners) {
                if (listener instanceof ServerSession.RemoveListener) {
                    notifyRemoved((RemoveListener)listener, this, timedOut);
                }
            }
        }
        return result;
    }

    private void notifyAdded(AddListener listener, ServerSession serverSession) {
        try {
            listener.added(serverSession);
        } catch (Exception x) {
            _logger.info("Exception while invoking listener " + listener, x);
        }
    }

    private void notifyRemoved(RemoveListener listener, ServerSession serverSession, boolean timedout) {
        try {
            listener.removed(serverSession, timedout);
        } catch (Throwable x) {
            _logger.info("Exception while invoking listener " + listener, x);
        }
    }

    public void setMetaConnectDeliveryOnly(boolean meta) {
        _metaConnectDelivery = meta;
    }

    public boolean isMetaConnectDeliveryOnly() {
        return _metaConnectDelivery;
    }

    public boolean isAllowMessageDeliveryDuringHandshake() {
        return _allowMessageDeliveryDuringHandshake;
    }

    public void setAllowMessageDeliveryDuringHandshake(boolean allow) {
        _allowMessageDeliveryDuringHandshake = allow;
    }

    protected boolean subscribe(ServerChannelImpl channel) {
        synchronized (getLock()) {
            if (isTerminated()) {
                return false;
            } else {
                subscriptions.add(channel);
                return true;
            }
        }
    }

    protected void unsubscribedFrom(ServerChannelImpl channel) {
        subscriptions.remove(channel);
    }

    public long calculateTimeout(long defaultTimeout) {
        if (_transientTimeout >= 0) {
            return _transientTimeout;
        }
        if (_timeout >= 0) {
            return _timeout;
        }
        return defaultTimeout;
    }

    public long calculateInterval(long defaultInterval) {
        if (_transientInterval >= 0) {
            return _transientInterval;
        }
        if (_interval >= 0) {
            return _interval;
        }
        return defaultInterval;
    }

    private long calculateMaxInterval(long defaultMaxInterval) {
        if (_maxInterval > 0) {
            return _maxInterval;
        }
        return defaultMaxInterval;
    }

    /**
     * Updates the transient timeout with the given value.
     * The transient timeout is the one sent by the client, that should
     * temporarily override the session/transport timeout, for example
     * when the client sends {timeout:0}
     *
     * @param timeout the value to update the timeout to
     * @see #updateTransientInterval(long)
     */
    public void updateTransientTimeout(long timeout) {
        _transientTimeout = timeout;
    }

    /**
     * Updates the transient interval with the given value.
     * The transient interval is the one sent by the client, that should
     * temporarily override the session/transport interval, for example
     * when the client sends {timeout:0,interval:60000}
     *
     * @param interval the value to update the interval to
     * @see #updateTransientTimeout(long)
     */
    public void updateTransientInterval(long interval) {
        _transientInterval = interval;
    }

    @Override
    public void dump(Appendable out, String indent) throws IOException {
        List<ServerSessionListener> listeners = _listeners;
        if (_bayeux.isDetailedDump()) {
            Dumpable.dumpObjects(out, indent, this, new DumpableCollection("listeners", listeners));
        } else {
            Dumpable.dumpObjects(out, indent, this, "listeners size=" + listeners.size());
        }
    }

    @Override
    public String toString() {
        long last;
        long expire;
        State state;
        long now = System.nanoTime();
        synchronized (getLock()) {
            last = now - _messageTime;
            expire = _expireTime == 0 ? 0 : _expireTime - now;
            state = _state;
        }
        return String.format("%s,%s,last=%d,expire=%d",
                _id,
                state,
                TimeUnit.NANOSECONDS.toMillis(last),
                TimeUnit.NANOSECONDS.toMillis(expire));
    }

    private class LazyTask implements Runnable {
        private long _execution;
        private volatile org.eclipse.jetty.util.thread.Scheduler.Task _task;

        @Override
        public void run() {
            flush();
            _execution = 0;
            _task = null;
        }

        public boolean cancel() {
            org.eclipse.jetty.util.thread.Scheduler.Task task = _task;
            return task != null && task.cancel();
        }

        public boolean schedule(long lazyTimeout) {
            long execution = System.nanoTime() + TimeUnit.MILLISECONDS.toNanos(lazyTimeout);
            if (_task == null || execution < _execution) {
                cancel();
                _execution = execution;
                _task = _bayeux.schedule(this, lazyTimeout);
                return true;
            }
            return false;
        }
    }

    private enum State {
        NEW, HANDSHAKEN, CONNECTED, DISCONNECTED, EXPIRED
    }

}<|MERGE_RESOLUTION|>--- conflicted
+++ resolved
@@ -238,9 +238,8 @@
         deliver(sender, message, promise);
     }
 
-<<<<<<< HEAD
     protected void deliver1(ServerSession sender, ServerMessage.Mutable mutable, Promise<Boolean> promise) {
-        if (sender == this && !isBroadcastToPublisher()) {
+        if (sender == this && !isBroadcastToPublisher() && ChannelId.isBroadcast(mutable.getChannel())) {
             promise.succeed(false);
         } else {
             extendOutgoing(mutable, Promise.from(message -> {
@@ -261,24 +260,6 @@
                             promise.succeed(false);
                         }
                     }, promise::fail));
-=======
-    protected void doDeliver(ServerSession sender, ServerMessage.Mutable mutable) {
-        if (sender == this && !isBroadcastToPublisher() && ChannelId.isBroadcast(mutable.getChannel())) {
-            return;
-        }
-
-        ServerMessage.Mutable message = extendSend(mutable);
-        if (message == null) {
-            return;
-        }
-
-        _bayeux.freeze(message);
-
-        for (ServerSessionListener listener : _listeners) {
-            if (listener instanceof MessageListener) {
-                if (!notifyOnMessage((MessageListener)listener, sender, message)) {
-                    return;
->>>>>>> fd672751
                 }
             }, promise::fail));
         }
