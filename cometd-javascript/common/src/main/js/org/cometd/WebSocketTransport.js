org.cometd.WebSocketTransport = function()
{
    var _super = new org.cometd.Transport();
    var _self = org.cometd.Transport.derive(_super);
    var _cometd;
    // By default, support WebSocket
    var _supportsWebSocket = true;
    // Whether we were able to establish a WebSocket connection
    var _webSocketSupported = false;
    // Envelopes that have been sent
    var _envelopes = {};
    // Timeouts for messages that have been sent
    var _timeouts = {};
    var _webSocket = null;
    var _connected = false;
    var _successCallback;

    function _websocketConnect()
    {
        // Mangle the URL, changing the scheme from 'http' to 'ws'
        var url = _cometd.getURL().replace(/^http/, 'ws');
        this._debug('Transport', this.getType(), 'connecting to URL', url);

        var self = this;
        var webSocket = new org.cometd.WebSocket(url);

        var connectTimer = null;
        var connectTimeout = _cometd.getConfiguration().connectTimeout;
        if (connectTimeout > 0)
        {
            connectTimer = this.setTimeout(function()
            {
                connectTimer = null;
                self._debug('Transport', self.getType(), 'timed out while connecting to URL', url, ':', connectTimeout, 'ms');
                // The connection was not opened, close anyway.
                var event = { code: 1000, reason: 'Connect Timeout' };
                webSocket.close(event.code, event.reason);
                // Force immediate failure of pending messages to trigger reconnect
                self.onClose(webSocket, event);
            }, connectTimeout);
        }

        var onopen = function()
        {
            self._debug('WebSocket opened', webSocket);
            if (connectTimer)
            {
                self.clearTimeout(connectTimer);
                connectTimer = null;
            }

            // It's possible that the onopen callback is invoked
            // with a delay so that we have already reconnected
            if (_webSocket !== null)
            {
                // We have a valid connection already, close this one
                self._debug('Closing extra WebSocket', webSocket);
                webSocket.close(1000, 'Extra Connect'); // Will eventually trigger onclose()
            }
            else
            {
                self.onOpen(webSocket);
            }
        };
        var onclose = function(event)
        {
            self._debug('WebSocket closing', webSocket, event);
            if (connectTimer)
            {
                self.clearTimeout(connectTimer);
                connectTimer = null;
            }

            // This callback is invoked when the server sends the close frame
            if (_webSocket !== null && webSocket !== _webSocket)
            {
                // We closed an extra WebSocket object that
                // we may have created during reconnection
                self._debug('Closed extra WebSocket', webSocket);
            }
            else
            {
                self.onClose(webSocket, event);
            }
        };
        var onmessage = function(message)
        {
            self._debug('WebSocket message', message, webSocket);
            if (webSocket === _webSocket)
            {
                self.onMessage(webSocket, message);
            }
            else
            {
                _cometd._warn('Multiple WebSocket objects', webSocket, _webSocket);
                throw 'Multiple WebSocket objects';
            }
        };

        webSocket.onopen = onopen;
        webSocket.onclose = onclose;
        webSocket.onerror = function()
        {
            onclose({ code: 1002, reason: 'Error' });
        };
        webSocket.onmessage = onmessage;

        this._debug('Transport', this.getType(), 'configured callbacks on', webSocket);
    }

    function _timeoutFn(webSocket, message, delay)
    {
        var self = this;
        return function()
        {
            self._debug('Transport', self.getType(), 'timing out message', message.id, 'after', delay, 'on', webSocket);
            var event = { code: 1000, reason: 'Message Timeout' };
            webSocket.close(event.code, event.reason);
            // Force immediate failure of pending messages to trigger reconnect
            self.onClose(webSocket, event);
        };
    }

    function _webSocketSend(envelope, metaConnect)
    {
        var json = org.cometd.JSON.toJSON(envelope.messages);

        _webSocket.send(json);
        this._debug('Transport', this.getType(), 'sent', envelope, 'metaConnect =', metaConnect);

        // Manage the timeout waiting for the response
        var maxDelay = this.getConfiguration().maxNetworkDelay;
        var delay = maxDelay;
        if (metaConnect)
        {
            delay += this.getAdvice().timeout;
            _connected = true;
        }

        var self = this;
        var webSocket = _webSocket;
        var messageIds = [];
        for (var i = 0; i < envelope.messages.length; ++i)
        {
            var message = envelope.messages[i];
            if (message.id)
            {
                messageIds.push(message.id);
<<<<<<< HEAD
                _timeouts[message.id] = this.setTimeout(_timeoutFn.call(this, _webSocket, message, delay), delay);
=======
                _timeouts[message.id] = this.setTimeout(function()
                {
                    self.webSocketClose(webSocket, 1000, 'Timeout');
                }, delay);
>>>>>>> 6968afd8
            }
        }

        this._debug('Transport', this.getType(), 'waiting at most', delay, 'ms for messages', messageIds, 'maxNetworkDelay', maxDelay, ', timeouts:', _timeouts);
    }

    function _send(envelope, metaConnect)
    {
        try
        {
            if (_webSocket === null)
            {
                _websocketConnect.call(this);
            }
            else
            {
                _webSocketSend.call(this, envelope, metaConnect);
            }
        }
        catch (x)
        {
            // Keep the semantic of calling response callbacks asynchronously after the request
            var webSocket = _webSocket;
            this.setTimeout(function()
            {
                envelope.onFailure(webSocket, envelope.messages, {
                    exception: x
                });
            }, 0);
        }
    }

    _self.onOpen = function(webSocket)
    {
        this._debug('Transport', this.getType(), 'opened', webSocket);
        _webSocket = webSocket;
        _webSocketSupported = true;

        this._debug('Sending pending messages', _envelopes);
        for (var key in _envelopes)
        {
            var element = _envelopes[key];
            var envelope = element[0];
            var metaConnect = element[1];
            // Store the success callback, which is independent from the envelope,
            // so that it can be used to notify arrival of messages.
            _successCallback = envelope.onSuccess;
            _webSocketSend.call(this, envelope, metaConnect);
        }
    };

    _self.onMessage = function(webSocket, wsMessage)
    {
        this._debug('Transport', this.getType(), 'received websocket message', wsMessage, webSocket);

        var close = false;
        var messages = this.convertToMessages(wsMessage.data);
        var messageIds = [];
        for (var i = 0; i < messages.length; ++i)
        {
            var message = messages[i];

            // Detect if the message is a response to a request we made.
            // If it's a meta message, for sure it's a response; otherwise it's
            // a publish message and publish responses have the successful field
            if (/^\/meta\//.test(message.channel) || message.successful !== undefined)
            {
                if (message.id)
                {
                    messageIds.push(message.id);

                    var timeout = _timeouts[message.id];
                    if (timeout)
                    {
                        this.clearTimeout(timeout);
                        delete _timeouts[message.id];
                        this._debug('Transport', this.getType(), 'removed timeout for message', message.id, ', timeouts', _timeouts);
                    }
                }
            }

            if ('/meta/connect' === message.channel)
            {
                _connected = false;
            }
            if ('/meta/disconnect' === message.channel && !_connected)
            {
                close = true;
            }
        }

        // Remove the envelope corresponding to the messages
        var removed = false;
        for (var j = 0; j < messageIds.length; ++j)
        {
            var id = messageIds[j];
            for (var key in _envelopes)
            {
                var ids = key.split(',');
                var index = org.cometd.Utils.inArray(id, ids);
                if (index >= 0)
                {
                    removed = true;
                    ids.splice(index, 1);
                    var envelope = _envelopes[key][0];
                    var metaConnect = _envelopes[key][1];
                    delete _envelopes[key];
                    if (ids.length > 0)
                    {
                        _envelopes[ids.join(',')] = [envelope, metaConnect];
                    }
                    break;
                }
            }
        }
        if (removed)
        {
            this._debug('Transport', this.getType(), 'removed envelope, envelopes', _envelopes);
        }

        _successCallback.call(this, messages);

        if (close)
        {
<<<<<<< HEAD
            webSocket.close(1000, 'Disconnect');
=======
            this.webSocketClose(_webSocket, 1000, 'Disconnect');
>>>>>>> 6968afd8
        }
    };

    _self.onClose = function(webSocket, event)
    {
        this._debug('Transport', this.getType(), 'closed', webSocket, event);

        // Remember if we were able to connect
        // This close event could be due to server shutdown,
        // and if it restarts we want to try websocket again
        _supportsWebSocket = _webSocketSupported;

        for (var id in _timeouts)
        {
            this.clearTimeout(_timeouts[id]);
        }
        _timeouts = {};

        for (var key in _envelopes)
        {
            var envelope = _envelopes[key][0];
            var metaConnect = _envelopes[key][1];
            if (metaConnect)
            {
                _connected = false;
            }
            envelope.onFailure(_webSocket, envelope.messages, {
                websocketCode: event.code,
                reason: event.reason
            });
        }
        _envelopes = {};

<<<<<<< HEAD
=======
        if (_opened)
        {
            this.webSocketClose(_webSocket, 1000, 'Close');
        }
        _opened = false;
>>>>>>> 6968afd8
        _webSocket = null;
    };

    _self.registered = function(type, cometd)
    {
        _super.registered(type, cometd);
        _cometd = cometd;
    };

    _self.accept = function(version, crossDomain, url)
    {
        // Using !! to return a boolean (and not the WebSocket object)
        return _supportsWebSocket && !!org.cometd.WebSocket && _cometd.websocketEnabled !== false;
    };

    _self.send = function(envelope, metaConnect)
    {
        this._debug('Transport', this.getType(), 'sending', envelope, 'metaConnect =', metaConnect);

        // Store the envelope in any case; if the websocket cannot be opened, we fail it in close()
        var messageIds = [];
        for (var i = 0; i < envelope.messages.length; ++i)
        {
            var message = envelope.messages[i];
            if (message.id)
            {
                messageIds.push(message.id);
            }
        }
        _envelopes[messageIds.join(',')] = [envelope, metaConnect];
        this._debug('Transport', this.getType(), 'stored envelope, envelopes', _envelopes);

        _send.call(this, envelope, metaConnect);
    };

    _self.webSocketClose = function(webSocket, code, reason)
    {
        if (webSocket)
        {
            try
            {
<<<<<<< HEAD
                _webSocket.close(1001, 'Abort');
=======
                webSocket.close(code, reason);
>>>>>>> 6968afd8
            }
            catch (x)
            {
                this._debug(x);
            }
        }
    };

    _self.abort = function()
    {
        _super.abort();
        this.webSocketClose(_webSocket, 1001, 'Abort');
        this.reset();
    };

    _self.reset = function()
    {
        _super.reset();
<<<<<<< HEAD
=======
        if (_opened)
        {
            this.webSocketClose(_webSocket, 1000, 'Reset');
        }
>>>>>>> 6968afd8
        _supportsWebSocket = true;
        _webSocketSupported = false;
        _timeouts = {};
        _envelopes = {};
        _webSocket = null;
        _successCallback = null;
    };

    return _self;
};<|MERGE_RESOLUTION|>--- conflicted
+++ resolved
@@ -115,7 +115,7 @@
         {
             self._debug('Transport', self.getType(), 'timing out message', message.id, 'after', delay, 'on', webSocket);
             var event = { code: 1000, reason: 'Message Timeout' };
-            webSocket.close(event.code, event.reason);
+            self.webSocketClose(webSocket, event.code, event.reason);
             // Force immediate failure of pending messages to trigger reconnect
             self.onClose(webSocket, event);
         };
@@ -137,8 +137,6 @@
             _connected = true;
         }
 
-        var self = this;
-        var webSocket = _webSocket;
         var messageIds = [];
         for (var i = 0; i < envelope.messages.length; ++i)
         {
@@ -146,14 +144,7 @@
             if (message.id)
             {
                 messageIds.push(message.id);
-<<<<<<< HEAD
                 _timeouts[message.id] = this.setTimeout(_timeoutFn.call(this, _webSocket, message, delay), delay);
-=======
-                _timeouts[message.id] = this.setTimeout(function()
-                {
-                    self.webSocketClose(webSocket, 1000, 'Timeout');
-                }, delay);
->>>>>>> 6968afd8
             }
         }
 
@@ -278,11 +269,7 @@
 
         if (close)
         {
-<<<<<<< HEAD
-            webSocket.close(1000, 'Disconnect');
-=======
-            this.webSocketClose(_webSocket, 1000, 'Disconnect');
->>>>>>> 6968afd8
+            this.webSocketClose(webSocket, 1000, 'Disconnect');
         }
     };
 
@@ -316,14 +303,6 @@
         }
         _envelopes = {};
 
-<<<<<<< HEAD
-=======
-        if (_opened)
-        {
-            this.webSocketClose(_webSocket, 1000, 'Close');
-        }
-        _opened = false;
->>>>>>> 6968afd8
         _webSocket = null;
     };
 
@@ -365,11 +344,7 @@
         {
             try
             {
-<<<<<<< HEAD
-                _webSocket.close(1001, 'Abort');
-=======
                 webSocket.close(code, reason);
->>>>>>> 6968afd8
             }
             catch (x)
             {
@@ -388,13 +363,6 @@
     _self.reset = function()
     {
         _super.reset();
-<<<<<<< HEAD
-=======
-        if (_opened)
-        {
-            this.webSocketClose(_webSocket, 1000, 'Reset');
-        }
->>>>>>> 6968afd8
         _supportsWebSocket = true;
         _webSocketSupported = false;
         _timeouts = {};
