--- conflicted
+++ resolved
@@ -63,12 +63,8 @@
         // that the timeout fires in case of slow reads.
         asyncContext.setTimeout(0);
 
-<<<<<<< HEAD
         Promise<Void> promise = new Promise<>() {
-=======
-        Promise<Void> promise = new Promise<Void>() {
             @Override
->>>>>>> e8789a61
             public void succeed(Void result) {
                 asyncContext.complete();
                 if (_logger.isDebugEnabled()) {
