--- conflicted
+++ resolved
@@ -100,12 +100,8 @@
         }
 
         ServerSessionImpl session = new ServerSessionImpl(_bayeux, this, _idHint);
-<<<<<<< HEAD
 
         ServerMessage.Mutable hsMessage = newMessage();
-=======
-        ServerMessage.Mutable message = newMessage();
->>>>>>> fe878dee
         if (template != null) {
             hsMessage.putAll(template);
         }
@@ -113,47 +109,28 @@
         hsMessage.setId(messageId);
         hsMessage.setChannel(Channel.META_HANDSHAKE);
         registerCallback(messageId, callback);
-<<<<<<< HEAD
 
         doSend(session, hsMessage, new Promise<ServerMessage.Mutable>() {
             @Override
             public void succeed(ServerMessage.Mutable hsReply) {
                 if (hsReply != null && hsReply.isSuccessful()) {
+                    _session = session;
+
                     ServerMessage.Mutable cnMessage = newMessage();
                     cnMessage.setId(newMessageId());
                     cnMessage.setChannel(Channel.META_CONNECT);
                     cnMessage.getAdvice(true).put(Message.INTERVAL_FIELD, -1L);
                     cnMessage.setClientId(session.getId());
 
-                    doSend(session, cnMessage, Promise.from(cnReply -> {
-                        if (cnReply != null && cnReply.isSuccessful()) {
-                            _session = session;
-                        }
-                    }, this::fail));
+                    doSend(session, cnMessage, Promise.from(cnReply -> {}, this::fail));
                 }
             }
-=======
-        doSend(session, message);
->>>>>>> fe878dee
 
             @Override
             public void fail(Throwable failure) {
                 // TODO
             }
         });
-/*
-        ServerMessage reply = message.getAssociated();
-        if (reply != null && reply.isSuccessful()) {
-            _session = session;
-
-            message = newMessage();
-            message.setId(newMessageId());
-            message.setChannel(Channel.META_CONNECT);
-            message.getAdvice(true).put(Message.INTERVAL_FIELD, -1L);
-            message.setClientId(session.getId());
-            doSend(session, message);
-        }
-*/
     }
 
     @Override
@@ -229,7 +206,6 @@
 
     private void doSend(ServerSessionImpl session, ServerMessage.Mutable message, Promise<ServerMessage.Mutable> promise) {
         String messageId = message.getId();
-<<<<<<< HEAD
         message.setClientId(session.getId());
         extendOutgoing(message, Promise.from(result -> {
             // Extensions may have changed the messageId.
@@ -250,24 +226,6 @@
                 promise.succeed(reply);
             }
         }, promise::fail));
-=======
-        if (_session != null) {
-            message.setClientId(_session.getId());
-        }
-
-        if (!extendSend(message)) {
-            return;
-        }
-
-        // Extensions may have changed the messageId.
-        message.setId(messageId);
-
-        ServerMessage.Mutable reply = _bayeux.handle(from, message);
-        reply = _bayeux.extendReply(from, _session, reply);
-        if (reply != null) {
-            receive(reply);
-        }
->>>>>>> fe878dee
     }
 
     @Override
