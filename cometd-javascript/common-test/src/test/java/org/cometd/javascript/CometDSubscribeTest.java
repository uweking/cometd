/*
 * Copyright (c) 2010 the original author or authors.
 *
 * Licensed under the Apache License, Version 2.0 (the "License");
 * you may not use this file except in compliance with the License.
 * You may obtain a copy of the License at
 *
 *     http://www.apache.org/licenses/LICENSE-2.0
 *
 * Unless required by applicable law or agreed to in writing, software
 * distributed under the License is distributed on an "AS IS" BASIS,
 * WITHOUT WARRANTIES OR CONDITIONS OF ANY KIND, either express or implied.
 * See the License for the specific language governing permissions and
 * limitations under the License.
 */

package org.cometd.javascript;

<<<<<<< HEAD
import java.util.HashMap;

=======
import java.util.concurrent.atomic.AtomicBoolean;

import org.cometd.bayeux.server.BayeuxServer;
import org.cometd.bayeux.server.ServerChannel;
import org.cometd.bayeux.server.ServerMessage;
import org.cometd.bayeux.server.ServerSession;
import org.cometd.server.DefaultSecurityPolicy;
>>>>>>> c498e10a
import org.junit.Assert;
import org.junit.Test;

public class CometDSubscribeTest extends AbstractCometDTest
{
    @Test
    public void testSubscriptionsUnsubscriptionsForSameChannelOnlySentOnce() throws Exception
    {
        defineClass(Latch.class);
        evaluateScript("var subscribeLatch = new Latch(1);");
        Latch subscribeLatch = get("subscribeLatch");
        evaluateScript("cometd.addListener('/meta/subscribe', subscribeLatch, 'countDown');");
        evaluateScript("var unsubscribeLatch = new Latch(1);");
        Latch unsubscribeLatch = get("unsubscribeLatch");
        evaluateScript("cometd.addListener('/meta/unsubscribe', unsubscribeLatch, 'countDown');");

        evaluateScript("cometd.init({ url: '" + cometdURL + "', logLevel: '" + getLogLevel() + "' });");
        Thread.sleep(1000); // Wait for long poll

        evaluateScript("var subscription = cometd.subscribe('/foo', function(message) {});");
        Assert.assertTrue(subscribeLatch.await(5000));

        evaluateScript("cometd.unsubscribe(subscription);");
        Assert.assertTrue(unsubscribeLatch.await(5000));

        // Two subscriptions to the same channel also generate only one message to the server
        subscribeLatch.reset(2);
        evaluateScript("var subscription1 = cometd.subscribe('/foo', function(message) {});");
        evaluateScript("var subscription2 = cometd.subscribe('/foo', function(message) {});");
        Assert.assertFalse(subscribeLatch.await(1000));

        // No message if there are subscriptions
        unsubscribeLatch.reset(0);
        evaluateScript("cometd.unsubscribe(subscription2);");
        Assert.assertTrue(unsubscribeLatch.await(5000));

        // Expect message for last unsubscription on the channel
        unsubscribeLatch.reset(1);
        evaluateScript("cometd.unsubscribe(subscription1);");
        Assert.assertTrue(unsubscribeLatch.await(5000));

        evaluateScript("cometd.disconnect(true);");
    }

    @Test
    public void testSubscriptionsRemovedOnReHandshake() throws Exception
    {
        // Listeners are not removed in case of re-handshake
        // since they are not dependent on the clientId
        defineClass(Latch.class);
        evaluateScript("var latch = new Latch(1);");
        Latch latch = get("latch");
        evaluateScript("cometd.addListener('/meta/publish', latch, 'countDown');");

        evaluateScript("cometd.init({ url: '" + cometdURL + "', logLevel: '" + getLogLevel() + "' });");
        Thread.sleep(1000); // Wait for long poll
        evaluateScript("cometd.disconnect(true);");
        // Wait for the connect to return
        Thread.sleep(1000);

        // Reconnect again
        evaluateScript("cometd.handshake();");
        Thread.sleep(1000); // Wait for long poll

        // Wait for the message on the listener
        evaluateScript("cometd.publish('/foo', {});");
        Assert.assertTrue(latch.await(5000));

        evaluateScript("var subscriber = new Latch(1);");
        Latch subscriber = get("subscriber");
        evaluateScript("cometd.subscribe('/test', subscriber, 'countDown');");
        // Wait for the message on the subscriber and on the listener
        latch.reset(1);
        evaluateScript("cometd.publish('/test', {});");
        Assert.assertTrue(latch.await(5000));
        Assert.assertTrue(subscriber.await(5000));

        evaluateScript("cometd.disconnect(true);");
        // Wait for the connect to return
        Thread.sleep(1000);

        // Reconnect again
        evaluateScript("cometd.handshake();");
        Thread.sleep(1000); // Wait for long poll

        // Now the previous subscriber must be gone, but not the listener
        // Subscribe again: if the previous listener is not gone, I get 2 notifications
        evaluateScript("cometd.subscribe('/test', subscriber, 'countDown');");
        latch.reset(1);
        subscriber.reset(2);
        evaluateScript("cometd.publish('/test', {});");
        Assert.assertTrue(latch.await(5000));
        Assert.assertFalse(subscriber.await(5000));

        evaluateScript("cometd.disconnect(true);");
    }

    @Test
    public void testDynamicResubscription() throws Exception
    {
        defineClass(Latch.class);
        evaluateScript("var latch = new Latch(1);");
        Latch latch = get("latch");
        evaluateScript("" +
                "cometd.configure({ url: '" + cometdURL + "', logLevel: '" + getLogLevel() + "' });" +
                "" +
                "var _subscription;" +
                "cometd.addListener('/meta/handshake', function(m)" +
                "{" +
                "    if (m.successful)" +
                "    {" +
                "        cometd.batch(function()" +
                "        {" +
                "            cometd.subscribe('/static', latch, 'countDown');" +
                "            if (_subscription)" +
                "                _subscription = cometd.resubscribe(_subscription);" +
                "        });" +
                "    }" +
                "});" +
                "" +
                "cometd.handshake();" +
                "");

        // Wait for /meta/connect
        Thread.sleep(1000);

        evaluateScript("cometd.publish('/static', {});");

        Assert.assertTrue(latch.await(5000));
        latch.reset(2);

        evaluateScript("" +
                "cometd.batch(function()" +
                "{" +
                "    _subscription = cometd.subscribe('/dynamic', latch, 'countDown');" +
                "    cometd.publish('/static', {});" +
                "    cometd.publish('/dynamic', {});" +
                "});" +
                "");

        Assert.assertTrue(latch.await(5000));
        latch.reset(2);

        stopServer();

        evaluateScript("" +
                "var connectLatch = new Latch(1);" +
                "cometd.addListener('/meta/connect', function(m)" +
                "{" +
                "    if (m.successful)" +
                "        connectLatch.countDown();" +
                "});" +
                "");
        Latch connectLatch = get("connectLatch");

        // Restart the server to trigger a re-handshake
        prepareAndStartServer(new HashMap<String, String>());

        // Wait until we are fully reconnected
        Assert.assertTrue(connectLatch.await(555000));

        evaluateScript("" +
                "cometd.batch(function()" +
                "{" +
                "    cometd.publish('/static', {});" +
                "    cometd.publish('/dynamic', {});" +
                "});" +
                "");

        Assert.assertTrue(latch.await(5000));
    }

    @Test
    public void testSubscriptionDeniedRemovesListener() throws Exception
    {
        final AtomicBoolean subscriptionAllowed = new AtomicBoolean(false);
        evaluateScript("var subscriptionAllowed = false;");
        bayeuxServer.setSecurityPolicy(new DefaultSecurityPolicy()
        {
            @Override
            public boolean canSubscribe(BayeuxServer server, ServerSession session, ServerChannel channel, ServerMessage message)
            {
                return subscriptionAllowed.get();
            }
        });

        defineClass(Latch.class);
        evaluateScript("var subscribeLatch = new Latch(1);");
        Latch subscribeLatch = get("subscribeLatch");
        evaluateScript("" +
                "cometd.configure({ url: '" + cometdURL + "', logLevel: '" + getLogLevel() + "' });" +
                "" +
                "cometd.addListener('/meta/subscribe', function(m)" +
                "{" +
                "    /* Either both false or both true should count down the latch */" +
                "    if (subscriptionAllowed ^ !m.successful)" +
                "        subscribeLatch.countDown();" +
                "});" +
                "" +
                "cometd.handshake();" +
                "");

        // Wait for /meta/connect
        Thread.sleep(1000);

        String sessionId = evaluateScript("cometd.getClientId();");
        
        final String channelName = "/test";
        evaluateScript("var messageLatch = new Latch(1);");
        Latch messageLatch = get("messageLatch");
        evaluateScript("cometd.subscribe('" + channelName + "', messageLatch, 'countDown');");
        Assert.assertTrue(subscribeLatch.await(5000));
        
        // Verify that messages are not received
        bayeuxServer.getSession(sessionId).deliver(null, channelName, "data", null);
        Assert.assertFalse(messageLatch.await(1000));

        // Reset and allow subscriptions
        subscribeLatch.reset(1);
        messageLatch.reset(1);
        subscriptionAllowed.set(true);
        evaluateScript("subscriptionAllowed = true");
        evaluateScript("cometd.subscribe('" + channelName + "', messageLatch, 'countDown');");
        Assert.assertTrue(subscribeLatch.await(5000));

        // Verify that messages are received
        bayeuxServer.getChannel(channelName).publish(null, "data", null);
        Assert.assertTrue(messageLatch.await(1000));
    }
}<|MERGE_RESOLUTION|>--- conflicted
+++ resolved
@@ -16,10 +16,7 @@
 
 package org.cometd.javascript;
 
-<<<<<<< HEAD
 import java.util.HashMap;
-
-=======
 import java.util.concurrent.atomic.AtomicBoolean;
 
 import org.cometd.bayeux.server.BayeuxServer;
@@ -27,7 +24,6 @@
 import org.cometd.bayeux.server.ServerMessage;
 import org.cometd.bayeux.server.ServerSession;
 import org.cometd.server.DefaultSecurityPolicy;
->>>>>>> c498e10a
 import org.junit.Assert;
 import org.junit.Test;
 
@@ -187,7 +183,7 @@
         prepareAndStartServer(new HashMap<String, String>());
 
         // Wait until we are fully reconnected
-        Assert.assertTrue(connectLatch.await(555000));
+        Assert.assertTrue(connectLatch.await(5000));
 
         evaluateScript("" +
                 "cometd.batch(function()" +
@@ -254,7 +250,7 @@
         Assert.assertTrue(subscribeLatch.await(5000));
 
         // Verify that messages are received
-        bayeuxServer.getChannel(channelName).publish(null, "data", null);
+        bayeuxServer.getChannel(channelName).publish(null, "data");
         Assert.assertTrue(messageLatch.await(1000));
     }
 }