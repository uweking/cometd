<?xml version="1.0" encoding="UTF-8"?>
<project xmlns="http://maven.apache.org/POM/4.0.0" xmlns:xsi="http://www.w3.org/2001/XMLSchema-instance" xsi:schemaLocation="http://maven.apache.org/POM/4.0.0 http://maven.apache.org/xsd/maven-4.0.0.xsd">

  <modelVersion>4.0.0</modelVersion>
  <groupId>org.cometd</groupId>
  <artifactId>cometd-project</artifactId>
  <packaging>pom</packaging>
  <name>CometD</name>
  <version>4.0.4-SNAPSHOT</version>

  <repositories>
    <repository>
      <id>jetty-staging</id>
      <url>https://oss.sonatype.org/content/groups/jetty-with-staging</url>
      <releases>
        <enabled>true</enabled>
      </releases>
      <snapshots>
        <enabled>false</enabled>
      </snapshots>
    </repository>
  </repositories>
  <pluginRepositories>
    <pluginRepository>
      <id>jetty-staging</id>
      <url>https://oss.sonatype.org/content/groups/jetty-with-staging</url>
      <releases>
        <enabled>true</enabled>
      </releases>
      <snapshots>
        <enabled>false</enabled>
      </snapshots>
    </pluginRepository>
  </pluginRepositories>

  <properties>
    <project.build.sourceEncoding>UTF-8</project.build.sourceEncoding>
    <!-- tag::jetty-version[] -->
<<<<<<< HEAD
    <jetty-version>9.4.17.v20190418</jetty-version>
=======
    <jetty-version>9.2.28.v20190418</jetty-version>
    <!--<jetty-version>9.3.27.v20190418</jetty-version>-->
    <!--<jetty-version>9.4.18.v20190429</jetty-version>-->
>>>>>>> 21539e94
    <!-- end::jetty-version[] -->
    <slf4j-version>1.7.26</slf4j-version>
    <log4j2-version>2.11.2</log4j2-version>
    <spring-version>5.1.5.RELEASE</spring-version>
    <spring-boot-version>2.1.3.RELEASE</spring-boot-version>
    <jackson-version>2.9.8</jackson-version>
    <dojo-version>1.15.0</dojo-version>
    <okhttp-version>3.13.1</okhttp-version>
  </properties>

  <url>https://cometd.org</url>
  <description>
    The CometD project is a scalable web messaging bus that uses WebSocket
    and HTTP AJAX push technology patterns known as "Comet" techniques
  </description>

  <inceptionYear>2008</inceptionYear>

  <issueManagement>
    <system>GitHub</system>
    <url>http://bugs.cometd.org</url>
  </issueManagement>

  <mailingLists>
    <mailingList>
      <name>CometD Dev List</name>
      <archive>http://groups.google.com/group/cometd-dev/</archive>
    </mailingList>
    <mailingList>
      <name>CometD User List</name>
      <archive>http://groups.google.com/group/cometd-users/</archive>
    </mailingList>
  </mailingLists>

  <developers>
    <developer>
      <id>gregw</id>
      <name>Greg Wilkins</name>
      <email>gregw@webtide.com</email>
      <url>http://www.mortbay.com/mortbay/people/gregw</url>
      <organization>Webtide</organization>
      <organizationUrl>http://www.webtide.com</organizationUrl>
    </developer>
    <developer>
      <id>sbordet</id>
      <name>Simone Bordet</name>
      <email>sbordet@webtide.com</email>
      <organization>Webtide</organization>
      <organizationUrl>http://www.webtide.com</organizationUrl>
    </developer>
  </developers>

  <licenses>
    <license>
      <name>Apache License Version 2.0</name>
      <url>http://www.apache.org/licenses/LICENSE-2.0</url>
    </license>
  </licenses>

  <distributionManagement>
    <repository>
      <id>oss.sonatype.org</id>
      <name>CometD Maven2 Repository</name>
      <url>https://oss.sonatype.org/service/local/staging/deploy/maven2</url>
    </repository>
    <snapshotRepository>
      <id>oss.sonatype.org</id>
      <name>CometD Maven2 Snapshot Repository</name>
      <url>https://oss.sonatype.org/content/repositories/snapshots</url>
    </snapshotRepository>
  </distributionManagement>

  <scm>
    <connection>scm:git:git://github.com/cometd/cometd.git</connection>
    <developerConnection>scm:git:ssh://git@github.com/cometd/cometd.git</developerConnection>
    <url>https://github.com/cometd/cometd</url>
    <tag>HEAD</tag>
  </scm>

  <organization>
    <name>The CometD Project</name>
    <url>https://cometd.org</url>
  </organization>

  <modules>
    <module>cometd-archetypes</module>
    <module>cometd-java</module>
    <module>cometd-javascript</module>
    <module>cometd-demo</module>
    <module>cometd-documentation</module>
    <module>cometd-distribution</module>
  </modules>

  <profiles>
    <profile>
      <id>jdk9</id>
      <activation>
        <jdk>[1.9,)</jdk>
      </activation>
      <build>
        <plugins>
          <plugin>
            <artifactId>maven-compiler-plugin</artifactId>
            <configuration>
              <release>8</release>
            </configuration>
          </plugin>
          <plugin>
            <artifactId>maven-javadoc-plugin</artifactId>
            <configuration>
              <additionalOptions>
                <additionalOption>-html5</additionalOption>
              </additionalOptions>
            </configuration>
          </plugin>
        </plugins>
      </build>
    </profile>
    <profile>
      <id>release</id>
      <build>
        <plugins>
          <plugin>
            <artifactId>maven-gpg-plugin</artifactId>
            <executions>
              <execution>
                <id>sign-artifacts</id>
                <phase>verify</phase>
                <goals>
                  <goal>sign</goal>
                </goals>
              </execution>
            </executions>
          </plugin>
        </plugins>
      </build>
    </profile>
  </profiles>

  <build>
    <defaultGoal>install</defaultGoal>
    <plugins>
      <plugin>
        <artifactId>maven-enforcer-plugin</artifactId>
        <inherited>false</inherited>
        <executions>
          <execution>
            <id>enforce-versions</id>
            <goals>
              <goal>enforce</goal>
            </goals>
            <configuration>
              <rules>
                <requireJavaVersion>
                  <version>[1.8,)</version>
                </requireJavaVersion>
                <requireMavenVersion>
                  <version>[3.5,)</version>
                </requireMavenVersion>
              </rules>
            </configuration>
          </execution>
        </executions>
      </plugin>
      <plugin>
        <artifactId>maven-compiler-plugin</artifactId>
        <configuration>
          <source>8</source>
          <target>8</target>
          <showDeprecation>true</showDeprecation>
          <showWarnings>true</showWarnings>
          <compilerArgument>-Xlint:all,-serial,-unchecked</compilerArgument>
        </configuration>
      </plugin>
      <plugin>
        <groupId>org.apache.felix</groupId>
        <artifactId>maven-bundle-plugin</artifactId>
        <extensions>true</extensions>
        <configuration>
          <archive>
            <addMavenDescriptor>true</addMavenDescriptor>
          </archive>
          <supportedProjectTypes>
            <supportedProjectType>jar</supportedProjectType>
            <supportedProjectType>war</supportedProjectType>
          </supportedProjectTypes>
          <instructions>
            <Bundle-Vendor>${project.organization.name}</Bundle-Vendor>
            <Bundle-ContactAddress>${project.url}</Bundle-ContactAddress>
            <Bundle-Description>${project.description}</Bundle-Description>
            <Bundle-DocURL>http://docs.cometd.org</Bundle-DocURL>
            <Bundle-SymbolicName>${project.artifactId}</Bundle-SymbolicName>
            <Bundle-Version>${project.version}</Bundle-Version>
            <Import-Package>org.eclipse.jetty.*;version="[9.4,10)",*</Import-Package>
          </instructions>
        </configuration>
        <executions>
          <execution>
            <id>osgi</id>
            <phase>process-classes</phase>
            <goals>
              <goal>manifest</goal>
            </goals>
            <inherited>true</inherited>
          </execution>
        </executions>
      </plugin>
      <plugin>
        <artifactId>maven-jar-plugin</artifactId>
        <configuration>
          <archive>
            <manifestFile>${project.build.outputDirectory}/META-INF/MANIFEST.MF</manifestFile>
            <manifestEntries>
              <Implementation-Version>${project.version}</Implementation-Version>
              <Implementation-Vendor>${project.organization.name}</Implementation-Vendor>
            </manifestEntries>
          </archive>
        </configuration>
      </plugin>
      <plugin>
        <artifactId>maven-war-plugin</artifactId>
        <configuration>
          <archive>
            <manifestFile>${project.build.outputDirectory}/META-INF/MANIFEST.MF</manifestFile>
          </archive>
        </configuration>
      </plugin>
      <plugin>
        <artifactId>maven-release-plugin</artifactId>
        <configuration>
          <autoVersionSubmodules>true</autoVersionSubmodules>
          <goals>deploy</goals>
          <preparationGoals>clean install</preparationGoals>
          <mavenExecutorId>forked-path</mavenExecutorId>
          <useReleaseProfile>true</useReleaseProfile>
          <releaseProfiles>release</releaseProfiles>
        </configuration>
      </plugin>
      <plugin>
        <groupId>com.mycila</groupId>
        <artifactId>license-maven-plugin</artifactId>
        <inherited>false</inherited>
        <configuration>
          <header>copyright-header.txt</header>
          <aggregate>true</aggregate>
          <failIfMissing>true</failIfMissing>
          <strictCheck>true</strictCheck>
          <properties>
            <copyright-range>${project.inceptionYear}-2019</copyright-range>
          </properties>
          <mapping>
            <java>SLASHSTAR_STYLE</java>
          </mapping>
          <includes>
            <include>**/*.java</include>
            <include>cometd-javascript/common/**/cometd-header.js</include>
            <include>cometd-javascript/dojo/**/*.js</include>
            <include>cometd-javascript/jquery/**/*.js</include>
          </includes>
          <excludes>
            <exclude>cometd-archetypes/**</exclude>
            <exclude>**/overlays/**</exclude>
            <exclude>cometd-javascript/jquery/**/jquery-*.js</exclude>
          </excludes>
        </configuration>
        <executions>
          <execution>
            <id>check-headers</id>
            <phase>verify</phase>
            <goals>
              <goal>check</goal>
            </goals>
          </execution>
        </executions>
      </plugin>
      <plugin>
        <groupId>org.jacoco</groupId>
        <artifactId>jacoco-maven-plugin</artifactId>
        <executions>
          <execution>
            <id>jacoco-initialize</id>
            <phase>initialize</phase>
            <goals>
              <goal>prepare-agent</goal>
            </goals>
          </execution>
          <execution>
            <id>jacoco-report</id>
            <phase>package</phase>
            <goals>
              <goal>report</goal>
            </goals>
          </execution>
        </executions>
      </plugin>
    </plugins>
    <pluginManagement>
      <plugins>
        <plugin>
          <groupId>org.apache.maven.plugins</groupId>
          <artifactId>maven-antrun-plugin</artifactId>
          <version>1.8</version>
        </plugin>
        <plugin>
          <groupId>org.apache.maven.plugins</groupId>
          <artifactId>maven-archetype-plugin</artifactId>
          <version>3.0.1</version>
        </plugin>
        <plugin>
          <groupId>org.apache.maven.plugins</groupId>
          <artifactId>maven-assembly-plugin</artifactId>
          <version>3.1.1</version>
        </plugin>
        <plugin>
          <groupId>org.apache.maven.plugins</groupId>
          <artifactId>maven-clean-plugin</artifactId>
          <version>3.1.0</version>
        </plugin>
        <plugin>
          <groupId>org.apache.maven.plugins</groupId>
          <artifactId>maven-compiler-plugin</artifactId>
          <version>3.8.0</version>
        </plugin>
        <plugin>
          <groupId>org.apache.maven.plugins</groupId>
          <artifactId>maven-dependency-plugin</artifactId>
          <version>3.1.1</version>
        </plugin>
        <plugin>
          <groupId>org.apache.maven.plugins</groupId>
          <artifactId>maven-deploy-plugin</artifactId>
          <version>3.0.0-M1</version>
        </plugin>
        <plugin>
          <groupId>org.apache.maven.plugins</groupId>
          <artifactId>maven-enforcer-plugin</artifactId>
          <version>3.0.0-M2</version>
        </plugin>
        <plugin>
          <groupId>org.apache.maven.plugins</groupId>
          <artifactId>maven-gpg-plugin</artifactId>
          <version>1.6</version>
        </plugin>
        <plugin>
          <groupId>org.apache.maven.plugins</groupId>
          <artifactId>maven-install-plugin</artifactId>
          <version>3.0.0-M1</version>
        </plugin>
        <plugin>
          <groupId>org.apache.maven.plugins</groupId>
          <artifactId>maven-jar-plugin</artifactId>
          <version>3.1.1</version>
        </plugin>
        <plugin>
          <groupId>org.apache.maven.plugins</groupId>
          <artifactId>maven-javadoc-plugin</artifactId>
          <version>3.0.1</version>
        </plugin>
        <plugin>
          <groupId>org.apache.maven.plugins</groupId>
          <artifactId>maven-release-plugin</artifactId>
          <version>2.5.3</version>
        </plugin>
        <plugin>
          <groupId>org.apache.maven.plugins</groupId>
          <artifactId>maven-resources-plugin</artifactId>
          <version>3.1.0</version>
        </plugin>
        <plugin>
          <groupId>org.apache.maven.plugins</groupId>
          <artifactId>maven-scm-plugin</artifactId>
          <version>1.11.1</version>
        </plugin>
        <plugin>
          <groupId>org.apache.maven.plugins</groupId>
          <artifactId>maven-shade-plugin</artifactId>
          <version>3.2.1</version>
        </plugin>
        <plugin>
          <groupId>org.apache.maven.plugins</groupId>
          <artifactId>maven-site-plugin</artifactId>
          <version>3.7.1</version>
        </plugin>
        <plugin>
          <groupId>org.apache.maven.plugins</groupId>
          <artifactId>maven-source-plugin</artifactId>
          <version>3.0.1</version>
        </plugin>
        <plugin>
          <groupId>org.apache.maven.plugins</groupId>
          <artifactId>maven-surefire-plugin</artifactId>
          <version>3.0.0-M3</version>
          <configuration>
            <argLine>@{argLine} -showversion -Xmx1g -Xms1g -XX:+PrintGCDetails -XX:+PrintCommandLineFlags -XX:MaxGCPauseMillis=1000</argLine>
          </configuration>
        </plugin>
        <plugin>
          <groupId>org.apache.maven.plugins</groupId>
          <artifactId>maven-war-plugin</artifactId>
          <version>3.2.2</version>
        </plugin>
        <plugin>
          <groupId>com.mycila</groupId>
          <artifactId>license-maven-plugin</artifactId>
          <version>3.0</version>
        </plugin>
        <plugin>
          <groupId>org.asciidoctor</groupId>
          <artifactId>asciidoctor-maven-plugin</artifactId>
          <version>1.5.7.1</version>
        </plugin>
        <plugin>
          <groupId>org.apache.felix</groupId>
          <artifactId>maven-bundle-plugin</artifactId>
          <version>4.1.0</version>
        </plugin>
        <plugin>
          <groupId>org.codehaus.mojo</groupId>
          <artifactId>exec-maven-plugin</artifactId>
          <version>1.6.0</version>
        </plugin>
        <plugin>
          <groupId>org.eclipse.jetty</groupId>
          <artifactId>jetty-maven-plugin</artifactId>
          <version>${jetty-version}</version>
        </plugin>
        <plugin>
          <groupId>org.jacoco</groupId>
          <artifactId>jacoco-maven-plugin</artifactId>
          <version>0.8.3</version>
        </plugin>
      </plugins>
    </pluginManagement>
  </build>

  <dependencyManagement>
    <dependencies>
      <dependency>
        <groupId>javax.servlet</groupId>
        <artifactId>javax.servlet-api</artifactId>
        <version>3.1.0</version>
        <scope>provided</scope>
      </dependency>
      <dependency>
        <groupId>javax.websocket</groupId>
        <artifactId>javax.websocket-client-api</artifactId>
        <version>1.0</version>
      </dependency>
      <dependency>
        <groupId>javax.websocket</groupId>
        <artifactId>javax.websocket-api</artifactId>
        <version>1.0</version>
        <scope>provided</scope>
      </dependency>
      <dependency>
        <groupId>javax.inject</groupId>
        <artifactId>javax.inject</artifactId>
        <version>1</version>
      </dependency>
      <dependency>
        <groupId>javax.annotation</groupId>
        <artifactId>jsr250-api</artifactId>
        <version>1.0</version>
      </dependency>
      <dependency>
        <groupId>org.eclipse.jetty.toolchain</groupId>
        <artifactId>jetty-perf-helper</artifactId>
        <version>1.0.6</version>
      </dependency>
      <dependency>
        <groupId>org.slf4j</groupId>
        <artifactId>slf4j-api</artifactId>
        <version>${slf4j-version}</version>
      </dependency>
      <dependency>
        <groupId>com.google.javascript</groupId>
        <artifactId>closure-compiler</artifactId>
        <version>v20190121</version>
      </dependency>

      <dependency>
        <groupId>junit</groupId>
        <artifactId>junit</artifactId>
        <version>4.12</version>
        <scope>test</scope>
      </dependency>
      <dependency>
        <groupId>org.hamcrest</groupId>
        <artifactId>hamcrest-library</artifactId>
        <version>1.3</version>
        <scope>test</scope>
      </dependency>
      <dependency>
        <groupId>com.google.inject</groupId>
        <artifactId>guice</artifactId>
        <version>4.2.2</version>
        <scope>test</scope>
      </dependency>
      <dependency>
        <groupId>org.apache.logging.log4j</groupId>
        <artifactId>log4j-slf4j-impl</artifactId>
        <version>${log4j2-version}</version>
        <scope>test</scope>
      </dependency>
    </dependencies>
  </dependencyManagement>

</project><|MERGE_RESOLUTION|>--- conflicted
+++ resolved
@@ -36,13 +36,7 @@
   <properties>
     <project.build.sourceEncoding>UTF-8</project.build.sourceEncoding>
     <!-- tag::jetty-version[] -->
-<<<<<<< HEAD
-    <jetty-version>9.4.17.v20190418</jetty-version>
-=======
-    <jetty-version>9.2.28.v20190418</jetty-version>
-    <!--<jetty-version>9.3.27.v20190418</jetty-version>-->
-    <!--<jetty-version>9.4.18.v20190429</jetty-version>-->
->>>>>>> 21539e94
+    <jetty-version>9.4.18.v20190429</jetty-version>
     <!-- end::jetty-version[] -->
     <slf4j-version>1.7.26</slf4j-version>
     <log4j2-version>2.11.2</log4j2-version>
