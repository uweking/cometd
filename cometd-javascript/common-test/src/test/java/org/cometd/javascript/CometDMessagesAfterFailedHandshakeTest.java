--- conflicted
+++ resolved
@@ -14,8 +14,6 @@
  * limitations under the License.
  */
 package org.cometd.javascript;
-
-import java.util.Map;
 
 import org.cometd.bayeux.server.BayeuxServer;
 import org.cometd.bayeux.server.ServerMessage;
@@ -97,15 +95,8 @@
 
     private class Policy extends DefaultSecurityPolicy {
         @Override
-<<<<<<< HEAD
-        public boolean canHandshake(BayeuxServer server, ServerSession session, ServerMessage message)
-        {
+        public boolean canHandshake(BayeuxServer server, ServerSession session, ServerMessage message) {
             return false;
-=======
-        public boolean canHandshake(BayeuxServer server, ServerSession session, ServerMessage message) {
-            Map<String, Object> ext = message.getExt();
-            return ext != null && ext.get("authn") != null;
->>>>>>> ed602f7e
         }
     }
 }