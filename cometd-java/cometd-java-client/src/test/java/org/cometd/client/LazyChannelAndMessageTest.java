--- conflicted
+++ resolved
@@ -92,11 +92,7 @@
         begin.set(System.nanoTime());
         // Cannot publish from the client, as there will always be the "meta"
         // publish response to send, so the lazy message will be sent with it.
-<<<<<<< HEAD
-        bayeux.getChannel(channelName).publish(null, new HashMap<>());
-=======
-        channel.getReference().publish(null, new HashMap<String, Object>(), null);
->>>>>>> 21ad2a40
+        channel.getReference().publish(null, new HashMap<>());
 
         Assert.assertTrue(latch.await(2 * globalLazyTimeout, TimeUnit.MILLISECONDS));
 
@@ -160,11 +156,7 @@
         begin.set(System.nanoTime());
         // Cannot publish from the client, as there will always be the "meta"
         // publish response to send, so the lazy message will be sent with it.
-<<<<<<< HEAD
-        bayeux.getChannel(channelName).publish(null, new HashMap<>());
-=======
-        channel.getReference().publish(null, new HashMap<String, Object>(), null);
->>>>>>> 21ad2a40
+        channel.getReference().publish(null, new HashMap<>());
 
         Assert.assertTrue(latch.await(2 * globalLazyTimeout, TimeUnit.MILLISECONDS));
 
@@ -242,13 +234,8 @@
         // publish response to send, so the lazy message will be sent with it.
         // Send first the long lazy and then the short lazy, to verify that
         // timeouts are properly respected.
-<<<<<<< HEAD
-        bayeux.getChannel(longLazyChannelName).publish(null, new HashMap<>());
-        bayeux.getChannel(shortLazyChannelName).publish(null, new HashMap<>());
-=======
-        longLazyChannel.getReference().publish(null, new HashMap<String, Object>(), null);
-        shortLazyChannel.getReference().publish(null, new HashMap<String, Object>(), null);
->>>>>>> 21ad2a40
+        longLazyChannel.getReference().publish(null, new HashMap<>());
+        shortLazyChannel.getReference().publish(null, new HashMap<>());
 
         Assert.assertTrue(latch.await(2 * globalLazyTimeout, TimeUnit.MILLISECONDS));
 
@@ -324,11 +311,7 @@
         // Send first the long lazy and then the short lazy, to verify that
         // timeouts are properly respected.
         begin.set(System.nanoTime());
-<<<<<<< HEAD
-        bayeux.getChannel(channelName).publish(null, new HashMap<>());
-=======
-        channel.getReference().publish(null, new HashMap<String, Object>(), null);
->>>>>>> 21ad2a40
+        channel.getReference().publish(null, new HashMap<>());
 
         Assert.assertTrue(latch.await(globalLazyTimeout * 2, TimeUnit.MILLISECONDS));
 
@@ -406,11 +389,7 @@
         // Send first the long lazy and then the short lazy, to verify that
         // timeouts are properly respected.
         begin.set(System.nanoTime());
-<<<<<<< HEAD
-        bayeux.getChannel(channelName).publish(null, new HashMap<>());
-=======
-        channel.getReference().publish(null, new HashMap<String, Object>(), null);
->>>>>>> 21ad2a40
+        channel.getReference().publish(null, new HashMap<>());
 
         Assert.assertTrue(latch.await(globalLazyTimeout * 2, TimeUnit.MILLISECONDS));
 
@@ -469,11 +448,7 @@
                 {
                     // Add a lazy message on the queue while the /meta/connect is on the client
                     begin.set(System.nanoTime());
-<<<<<<< HEAD
-                    bayeux.getChannel(channelName).publish(null, new HashMap<>());
-=======
-                    serverChannel.getReference().publish(null, new HashMap<String, Object>(), null);
->>>>>>> 21ad2a40
+                    serverChannel.getReference().publish(null, new HashMap<>());
                 }
             }
         });
@@ -533,11 +508,7 @@
                 });
             }
         });
-<<<<<<< HEAD
-        bayeux.getChannel(childChannelName).publish(null, "data");
-=======
-        childChannel.getReference().publish(null, "data", null);
->>>>>>> 21ad2a40
+        childChannel.getReference().publish(null, "data");
 
         Assert.assertTrue(latch.await(5, TimeUnit.SECONDS));
     }
@@ -554,7 +525,7 @@
         String parentChannelName = "/foo";
         String wildChannelName = parentChannelName + "/*";
         final CountDownLatch latch = new CountDownLatch(1);
-        bayeux.createChannelIfAbsent(wildChannelName, new ConfigurableServerChannel.Initializer()
+        bayeux.createIfAbsent(wildChannelName, new ConfigurableServerChannel.Initializer()
         {
             public void configureChannel(ConfigurableServerChannel channel)
             {
@@ -580,11 +551,7 @@
                 });
             }
         });
-<<<<<<< HEAD
-        bayeux.getChannel(childChannelName).publish(null, "data");
-=======
-        childChannel.getReference().publish(null, "data", null);
->>>>>>> 21ad2a40
+        childChannel.getReference().publish(null, "data");
 
         Assert.assertTrue(latch.await(5, TimeUnit.SECONDS));
     }
