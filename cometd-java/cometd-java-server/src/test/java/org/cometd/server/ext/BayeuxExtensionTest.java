/*
 * Copyright (c) 2010 the original author or authors.
 *
 * Licensed under the Apache License, Version 2.0 (the "License");
 * you may not use this file except in compliance with the License.
 * You may obtain a copy of the License at
 *
 *     http://www.apache.org/licenses/LICENSE-2.0
 *
 * Unless required by applicable law or agreed to in writing, software
 * distributed under the License is distributed on an "AS IS" BASIS,
 * WITHOUT WARRANTIES OR CONDITIONS OF ANY KIND, either express or implied.
 * See the License for the specific language governing permissions and
 * limitations under the License.
 */

package org.cometd.server.ext;

import java.util.Map;
import java.util.concurrent.atomic.AtomicReference;

import org.cometd.bayeux.Channel;
import org.cometd.bayeux.Message;
import org.cometd.bayeux.server.BayeuxServer;
import org.cometd.bayeux.server.ServerMessage;
import org.cometd.bayeux.server.ServerSession;
import org.cometd.common.JSONContext;
import org.cometd.server.AbstractBayeuxClientServerTest;
import org.cometd.server.AbstractService;
import org.cometd.server.BayeuxServerImpl;
import org.cometd.server.JettyJSONContextServer;
import org.eclipse.jetty.client.api.ContentResponse;
import org.eclipse.jetty.client.api.Request;
import org.junit.Assert;
import org.junit.Before;
import org.junit.Test;

public class BayeuxExtensionTest extends AbstractBayeuxClientServerTest
{
    private static final String CLIENT_MESSAGE_FIELD = "clientMessageField";
    private static final String CLIENT_EXT_FIELD = "clientExtField";
    private static final String CLIENT_DATA_FIELD = "clientDataField";
    private static final String SERVER_EXT_MESSAGE_FIELD = "serverExtMessageField";
    private static final String SERVER_EXT_DATA_FIELD = "serverExtDataField";
    private static final String SERVER_EXT_EXT_FIELD = "serverExtExtField";
    private static final String SERVER_MESSAGE_FIELD = "serverMessageField";
    private static final String SERVER_DATA_FIELD = "serverDataField";
    private static final String SERVER_EXT_FIELD = "serverExtField";
    private static final String SERVER_EXT_INFO = "fromExtension";
    private static final String CLIENT_INFO = "fromClient";
    private static final String SERVICE_INFO = "fromService";

    @Before
    public void prepare() throws Exception
    {
        startServer(null);
    }

    @Test
    public void testBayeuxExtensionOnHandshake() throws Exception
    {
        bayeux.addExtension(new MetaExtension());
<<<<<<< HEAD
        final AtomicReference<ServerMessage> handshakeRef = new AtomicReference<>();
        new AbstractService(bayeux, "test")
        {
            {
                addService(Channel.META_HANDSHAKE, "metaHandshake");
            }
=======
>>>>>>> 2bfee7a6

        final AtomicReference<ServerMessage> handshakeRef = new AtomicReference<ServerMessage>();
        new MetaHandshakeService(bayeux, handshakeRef);

        Request handshake = newBayeuxRequest("" +
                "[{" +
                "\"channel\": \"/meta/handshake\"," +
                "\"version\": \"1.0\"," +
                "\"minimumVersion\": \"1.0\"," +
                "\"supportedConnectionTypes\": [\"long-polling\"]," +
                "\"" + CLIENT_MESSAGE_FIELD + "\": \"" + CLIENT_INFO + "\"," +
                "\"ext\": { \"" + CLIENT_EXT_FIELD + "\": \"" + CLIENT_INFO + "\" }," +
                "\"data\": { \"" + CLIENT_DATA_FIELD + "\": \"" + CLIENT_INFO + "\" }" +
                "}]");
        ContentResponse response = handshake.send();
        Assert.assertEquals(200, response.getStatus());

        Assert.assertEquals(SERVER_EXT_INFO, handshakeRef.get().get(SERVER_EXT_MESSAGE_FIELD));
        Assert.assertEquals(SERVER_EXT_INFO, handshakeRef.get().getDataAsMap().get(SERVER_EXT_DATA_FIELD));
        Assert.assertEquals(SERVER_EXT_INFO, handshakeRef.get().getExt().get(SERVER_EXT_EXT_FIELD));
        Assert.assertEquals(CLIENT_INFO, handshakeRef.get().get(CLIENT_MESSAGE_FIELD));
        Assert.assertEquals(CLIENT_INFO, handshakeRef.get().getExt().get(CLIENT_EXT_FIELD));
        Assert.assertEquals(CLIENT_INFO, handshakeRef.get().getDataAsMap().get(CLIENT_DATA_FIELD));

        JSONContext.Server jsonContext = new JettyJSONContextServer();
        ServerMessage.Mutable[] messages = jsonContext.parse(response.getContentAsString());
        Assert.assertEquals(1, messages.length);
        Map<String, Object> message = messages[0];
        Assert.assertEquals(SERVER_EXT_INFO, message.get(SERVER_EXT_MESSAGE_FIELD));
        Assert.assertEquals(SERVER_EXT_INFO, ((Map)message.get(Message.DATA_FIELD)).get(SERVER_EXT_DATA_FIELD));
        Assert.assertEquals(SERVER_EXT_INFO, ((Map)message.get(Message.EXT_FIELD)).get(SERVER_EXT_EXT_FIELD));
    }

    @Test
    public void testBayeuxExtensionOnServiceChannel() throws Exception
    {
        final String channel = "/service/test";
        bayeux.addExtension(new NonMetaExtension(channel));
<<<<<<< HEAD
        final AtomicReference<ServerMessage> publishRef = new AtomicReference<>();
        new AbstractService(bayeux, "test")
        {
            {
                addService(channel, "test");
            }

            public void test(ServerSession remote, ServerMessage message)
            {
                publishRef.set(message);

                ServerMessage.Mutable response = getBayeux().newMessage();
                response.put(SERVER_MESSAGE_FIELD, SERVICE_INFO);
                response.getDataAsMap(true).put(SERVER_DATA_FIELD, SERVICE_INFO);
                response.getExt(true).put(SERVER_EXT_FIELD, SERVICE_INFO);
                remote.deliver(getServerSession(), response);
            }
        };
=======
        final AtomicReference<ServerMessage> publishRef = new AtomicReference<ServerMessage>();
        new ServiceChannelService(bayeux, channel, publishRef);
>>>>>>> 2bfee7a6

        Request handshake = newBayeuxRequest("" +
                "[{" +
                "\"channel\": \"/meta/handshake\"," +
                "\"version\": \"1.0\"," +
                "\"minimumVersion\": \"1.0\"," +
                "\"supportedConnectionTypes\": [\"long-polling\"]" +
                "}]");
        ContentResponse response = handshake.send();
        Assert.assertEquals(200, response.getStatus());

        String clientId = extractClientId(response);

        Request publish = newBayeuxRequest("" +
                "[{" +
                "\"clientId\": \"" + clientId + "\"," +
                "\"channel\": \"" + channel + "\"," +
                "\"" + CLIENT_MESSAGE_FIELD + "\": \"" + CLIENT_INFO + "\"," +
                "\"ext\": { \"" + CLIENT_EXT_FIELD + "\": \"" + CLIENT_INFO + "\" }," +
                "\"data\": { \"" + CLIENT_DATA_FIELD + "\": \"" + CLIENT_INFO + "\" }" +
                "}]");
        response = publish.send();
        Assert.assertEquals(200, response.getStatus());

        Assert.assertEquals(SERVER_EXT_INFO, publishRef.get().get(SERVER_EXT_MESSAGE_FIELD));
        Assert.assertEquals(SERVER_EXT_INFO, publishRef.get().getDataAsMap().get(SERVER_EXT_DATA_FIELD));
        Assert.assertEquals(SERVER_EXT_INFO, publishRef.get().getExt().get(SERVER_EXT_EXT_FIELD));
        Assert.assertEquals(CLIENT_INFO, publishRef.get().get(CLIENT_MESSAGE_FIELD));
        Assert.assertEquals(CLIENT_INFO, publishRef.get().getExt().get(CLIENT_EXT_FIELD));
        Assert.assertEquals(CLIENT_INFO, publishRef.get().getDataAsMap().get(CLIENT_DATA_FIELD));

        JSONContext.Server jsonContext = new JettyJSONContextServer();
        ServerMessage.Mutable[] messages = jsonContext.parse(response.getContentAsString());
        Assert.assertEquals(2, messages.length);
        Map<String, Object> message = messages[0].containsKey(Message.DATA_FIELD) ? messages[0] : messages[1];
        Assert.assertEquals(SERVER_EXT_INFO, message.get(SERVER_EXT_MESSAGE_FIELD));
        Assert.assertEquals(SERVER_EXT_INFO, ((Map)message.get(Message.DATA_FIELD)).get(SERVER_EXT_DATA_FIELD));
        Assert.assertEquals(SERVER_EXT_INFO, ((Map)message.get(Message.EXT_FIELD)).get(SERVER_EXT_EXT_FIELD));
        Assert.assertEquals(SERVICE_INFO, message.get(SERVER_MESSAGE_FIELD));
        Assert.assertEquals(SERVICE_INFO, ((Map)message.get(Message.DATA_FIELD)).get(SERVER_DATA_FIELD));
        Assert.assertEquals(SERVICE_INFO, ((Map)message.get(Message.EXT_FIELD)).get(SERVER_EXT_FIELD));
    }

    @Test
    public void testBayeuxExtensionOnBroadcastChannel() throws Exception
    {
        final String channel = "/test";
        bayeux.addExtension(new NonMetaExtension(channel));
<<<<<<< HEAD
        final AtomicReference<ServerMessage> publishRef = new AtomicReference<>();
        new AbstractService(bayeux, "test")
        {
            {
                addService(channel, "test");
            }

            public void test(ServerSession remote, ServerMessage.Mutable message)
            {
                message.put(SERVER_MESSAGE_FIELD, SERVICE_INFO);
                message.getDataAsMap(true).put(SERVER_DATA_FIELD, SERVICE_INFO);
                message.getExt(true).put(SERVER_EXT_FIELD, SERVICE_INFO);
                publishRef.set(message);
            }
        };
=======
        final AtomicReference<ServerMessage> publishRef = new AtomicReference<ServerMessage>();
        new BroadcastChannelService(bayeux, channel, publishRef);
>>>>>>> 2bfee7a6

        Request handshake = newBayeuxRequest("" +
                "[{" +
                "\"channel\": \"/meta/handshake\"," +
                "\"version\": \"1.0\"," +
                "\"minimumVersion\": \"1.0\"," +
                "\"supportedConnectionTypes\": [\"long-polling\"]" +
                "}]");
        ContentResponse response = handshake.send();
        Assert.assertEquals(200, response.getStatus());

        String clientId = extractClientId(response);

        Request subscribe = newBayeuxRequest("" +
                "[{" +
                "\"clientId\": \"" + clientId + "\"," +
                "\"channel\": \"/meta/subscribe\"," +
                "\"subscription\": \"" + channel + "\"," +
                "}]");
        response = subscribe.send();
        Assert.assertEquals(200, response.getStatus());

        Request publish = newBayeuxRequest("" +
                "[{" +
                "\"clientId\": \"" + clientId + "\"," +
                "\"channel\": \"" + channel + "\"," +
                "\"" + CLIENT_MESSAGE_FIELD + "\": \"" + CLIENT_INFO + "\"," +
                "\"ext\": { \"" + CLIENT_EXT_FIELD + "\": \"" + CLIENT_INFO + "\" }," +
                "\"data\": { \"" + CLIENT_DATA_FIELD + "\": \"" + CLIENT_INFO + "\" }" +
                "}]");
        response = publish.send();
        Assert.assertEquals(200, response.getStatus());

        Assert.assertEquals(SERVER_EXT_INFO, publishRef.get().get(SERVER_EXT_MESSAGE_FIELD));
        Assert.assertEquals(SERVER_EXT_INFO, publishRef.get().getDataAsMap().get(SERVER_EXT_DATA_FIELD));
        Assert.assertEquals(SERVER_EXT_INFO, publishRef.get().getExt().get(SERVER_EXT_EXT_FIELD));
        Assert.assertEquals(CLIENT_INFO, publishRef.get().get(CLIENT_MESSAGE_FIELD));
        Assert.assertEquals(CLIENT_INFO, publishRef.get().getExt().get(CLIENT_EXT_FIELD));
        Assert.assertEquals(CLIENT_INFO, publishRef.get().getDataAsMap().get(CLIENT_DATA_FIELD));

        JSONContext.Server jsonContext = new JettyJSONContextServer();
        ServerMessage.Mutable[] messages = jsonContext.parse(response.getContentAsString());
        Assert.assertEquals(2, messages.length);
        Map<String, Object> message = messages[0].containsKey(Message.DATA_FIELD) ? messages[0] : messages[1];
        Assert.assertEquals(SERVER_EXT_INFO, message.get(SERVER_EXT_MESSAGE_FIELD));
        Assert.assertEquals(SERVER_EXT_INFO, ((Map)message.get(Message.DATA_FIELD)).get(SERVER_EXT_DATA_FIELD));
        Assert.assertEquals(SERVER_EXT_INFO, ((Map)message.get(Message.EXT_FIELD)).get(SERVER_EXT_EXT_FIELD));
        Assert.assertEquals(SERVICE_INFO, message.get(SERVER_MESSAGE_FIELD));
        Assert.assertEquals(SERVICE_INFO, ((Map)message.get(Message.DATA_FIELD)).get(SERVER_DATA_FIELD));
        Assert.assertEquals(SERVICE_INFO, ((Map)message.get(Message.EXT_FIELD)).get(SERVER_EXT_FIELD));
    }

    private class MetaExtension extends BayeuxServer.Extension.Adapter
    {
        @Override
        public boolean rcvMeta(ServerSession from, ServerMessage.Mutable message)
        {
            if (Channel.META_HANDSHAKE.equals(message.getChannel()) && (from == null || !from.isLocalSession()))
            {
                message.put(SERVER_EXT_MESSAGE_FIELD, SERVER_EXT_INFO);
                message.getDataAsMap(true).put(SERVER_EXT_DATA_FIELD, SERVER_EXT_INFO);
                message.getExt(true).put(SERVER_EXT_EXT_FIELD, SERVER_EXT_INFO);
            }
            return true;
        }

        @Override
        public boolean sendMeta(ServerSession to, ServerMessage.Mutable message)
        {
            if (Channel.META_HANDSHAKE.equals(message.getChannel()) && to != null && !to.isLocalSession())
            {
                message.put(SERVER_EXT_MESSAGE_FIELD, SERVER_EXT_INFO);
                message.getDataAsMap(true).put(SERVER_EXT_DATA_FIELD, SERVER_EXT_INFO);
                message.getExt(true).put(SERVER_EXT_EXT_FIELD, SERVER_EXT_INFO);
            }
            return true;
        }
    }

    private class NonMetaExtension extends BayeuxServer.Extension.Adapter
    {
        private final String channel;

        private NonMetaExtension(String channel)
        {
            this.channel = channel;
        }

        @Override
        public boolean rcv(ServerSession from, ServerMessage.Mutable message)
        {
            if (from != null && !from.isLocalSession() && channel.equals(message.getChannel()))
            {
                message.put(SERVER_EXT_MESSAGE_FIELD, SERVER_EXT_INFO);
                message.getDataAsMap(true).put(SERVER_EXT_DATA_FIELD, SERVER_EXT_INFO);
                message.getExt(true).put(SERVER_EXT_EXT_FIELD, SERVER_EXT_INFO);
            }
            return true;
        }

        @Override
        public boolean send(ServerSession from, ServerSession to, ServerMessage.Mutable message)
        {
            if (from != null && from.isLocalSession() && to != null && !to.isLocalSession())
            {
                message.put(SERVER_EXT_MESSAGE_FIELD, SERVER_EXT_INFO);
                message.getDataAsMap(true).put(SERVER_EXT_DATA_FIELD, SERVER_EXT_INFO);
                message.getExt(true).put(SERVER_EXT_EXT_FIELD, SERVER_EXT_INFO);
            }
            return true;
        }
    }

    public static class MetaHandshakeService extends AbstractService
    {
        private final AtomicReference<ServerMessage> handshakeRef;

        public MetaHandshakeService(BayeuxServer bayeux, AtomicReference<ServerMessage> handshakeRef)
        {
            super(bayeux, "test");
            this.handshakeRef = handshakeRef;
            addService(Channel.META_HANDSHAKE, "metaHandshake");
        }

        public void metaHandshake(ServerSession remote, ServerMessage message)
        {
            handshakeRef.set(message);
        }
    }

    public static class ServiceChannelService extends AbstractService
    {
        private final AtomicReference<ServerMessage> publishRef;

        public ServiceChannelService(BayeuxServer bayeux, String channel, AtomicReference<ServerMessage> publishRef)
        {
            super(bayeux, "test");
            this.publishRef = publishRef;
            addService(channel, "test");
        }

        public void test(ServerSession remote, ServerMessage message)
        {
            publishRef.set(message);

            ServerMessage.Mutable response = getBayeux().newMessage();
            response.put(SERVER_MESSAGE_FIELD, SERVICE_INFO);
            response.getDataAsMap(true).put(SERVER_DATA_FIELD, SERVICE_INFO);
            response.getExt(true).put(SERVER_EXT_FIELD, SERVICE_INFO);
            remote.deliver(getServerSession(), response);
        }
    }

    public static class BroadcastChannelService extends AbstractService
    {
        private final AtomicReference<ServerMessage> publishRef;

        public BroadcastChannelService(BayeuxServerImpl bayeux, String channel, AtomicReference<ServerMessage> publishRef)
        {
            super(bayeux, "test");
            this.publishRef = publishRef;
            addService(channel, "test");
        }

        public void test(ServerSession remote, ServerMessage.Mutable message)
        {
            message.put(SERVER_MESSAGE_FIELD, SERVICE_INFO);
            message.getDataAsMap(true).put(SERVER_DATA_FIELD, SERVICE_INFO);
            message.getExt(true).put(SERVER_EXT_FIELD, SERVICE_INFO);
            publishRef.set(message);
        }
    }
}<|MERGE_RESOLUTION|>--- conflicted
+++ resolved
@@ -60,17 +60,7 @@
     public void testBayeuxExtensionOnHandshake() throws Exception
     {
         bayeux.addExtension(new MetaExtension());
-<<<<<<< HEAD
         final AtomicReference<ServerMessage> handshakeRef = new AtomicReference<>();
-        new AbstractService(bayeux, "test")
-        {
-            {
-                addService(Channel.META_HANDSHAKE, "metaHandshake");
-            }
-=======
->>>>>>> 2bfee7a6
-
-        final AtomicReference<ServerMessage> handshakeRef = new AtomicReference<ServerMessage>();
         new MetaHandshakeService(bayeux, handshakeRef);
 
         Request handshake = newBayeuxRequest("" +
@@ -107,29 +97,8 @@
     {
         final String channel = "/service/test";
         bayeux.addExtension(new NonMetaExtension(channel));
-<<<<<<< HEAD
         final AtomicReference<ServerMessage> publishRef = new AtomicReference<>();
-        new AbstractService(bayeux, "test")
-        {
-            {
-                addService(channel, "test");
-            }
-
-            public void test(ServerSession remote, ServerMessage message)
-            {
-                publishRef.set(message);
-
-                ServerMessage.Mutable response = getBayeux().newMessage();
-                response.put(SERVER_MESSAGE_FIELD, SERVICE_INFO);
-                response.getDataAsMap(true).put(SERVER_DATA_FIELD, SERVICE_INFO);
-                response.getExt(true).put(SERVER_EXT_FIELD, SERVICE_INFO);
-                remote.deliver(getServerSession(), response);
-            }
-        };
-=======
-        final AtomicReference<ServerMessage> publishRef = new AtomicReference<ServerMessage>();
         new ServiceChannelService(bayeux, channel, publishRef);
->>>>>>> 2bfee7a6
 
         Request handshake = newBayeuxRequest("" +
                 "[{" +
@@ -178,26 +147,8 @@
     {
         final String channel = "/test";
         bayeux.addExtension(new NonMetaExtension(channel));
-<<<<<<< HEAD
         final AtomicReference<ServerMessage> publishRef = new AtomicReference<>();
-        new AbstractService(bayeux, "test")
-        {
-            {
-                addService(channel, "test");
-            }
-
-            public void test(ServerSession remote, ServerMessage.Mutable message)
-            {
-                message.put(SERVER_MESSAGE_FIELD, SERVICE_INFO);
-                message.getDataAsMap(true).put(SERVER_DATA_FIELD, SERVICE_INFO);
-                message.getExt(true).put(SERVER_EXT_FIELD, SERVICE_INFO);
-                publishRef.set(message);
-            }
-        };
-=======
-        final AtomicReference<ServerMessage> publishRef = new AtomicReference<ServerMessage>();
         new BroadcastChannelService(bayeux, channel, publishRef);
->>>>>>> 2bfee7a6
 
         Request handshake = newBayeuxRequest("" +
                 "[{" +
