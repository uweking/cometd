/*
 * Copyright (c) 2010 the original author or authors.
 *
 * Licensed under the Apache License, Version 2.0 (the "License");
 * you may not use this file except in compliance with the License.
 * You may obtain a copy of the License at
 *
 *     http://www.apache.org/licenses/LICENSE-2.0
 *
 * Unless required by applicable law or agreed to in writing, software
 * distributed under the License is distributed on an "AS IS" BASIS,
 * WITHOUT WARRANTIES OR CONDITIONS OF ANY KIND, either express or implied.
 * See the License for the specific language governing permissions and
 * limitations under the License.
 */

(function() {
    function bind(org_cometd) {
        /**
         * The reload extension allows a page to be loaded (or reloaded)
         * without having to re-handshake in the new (or reloaded) page,
         * therefore resuming the existing CometD connection.
         *
         * When the reload() method is called, the state of the CometD
         * connection is stored in the window.sessionStorage object.
         * The reload() method must therefore be called by page unload
         * handlers, often provided by JavaScript toolkits.
         *
         * When the page is (re)loaded, this extension checks the
         * window.sessionStorage and restores the CometD connection,
         * maintaining the same CometD clientId.
         */
        return org_cometd.ReloadExtension = function(configuration) {
            var _cometd;
            var _debug;
            var _state = {};
            var _name = 'org.cometd.reload';
            var _batch = false;
            var _reloading = false;

            function _reload(config) {
                if (_state.handshakeResponse) {
                    _reloading = true;
                    var transport = _cometd.getTransport();
                    if (transport) {
                        transport.abort();
                    }
                    _configure(config);
                    var state = JSON.stringify(_state);
                    _debug('Reload extension saving state', state);
                    window.sessionStorage.setItem(_name, state);
                }
            }

            function _similarState(oldState) {
                // We want to check here that the CometD object
                // did not change much between reloads.
                // We just check the URL for now, but in future
                // further checks may involve the transport type
                // and other configuration parameters.
                return _state.url == oldState.url;
            }

            function _configure(config) {
                if (config) {
                    if (typeof config.name === 'string') {
                        _name = config.name;
                    }
                }
            }

            this.configure = _configure;

            this.registered = function(name, cometd) {
                _cometd = cometd;
                _cometd.reload = _reload;
                _debug = _cometd._debug;
            };

            this.unregistered = function() {
                delete _cometd.reload;
                _cometd = null;
            };

            this.outgoing = function(message) {
                switch (message.channel) {
                    case '/meta/handshake':
                    {
                        _state = {};
                        _state.url = _cometd.getURL();

                        var state = window.sessionStorage.getItem(_name);
                        _debug('Reload extension found state', state);
                        // Is there a saved handshake response from a prior load ?
                        if (state) {
                            try {
                                var oldState = JSON.parse(state);

                                // Remove the state, not needed anymore
                                window.sessionStorage.removeItem(_name);

                                if (oldState.handshakeResponse && _similarState(oldState)) {
                                    _debug('Reload extension restoring state', oldState);

                                    // Since we are going to abort this message,
                                    // we must save an eventual callback to restore
                                    // it when we replay the handshake response.
                                    var callback = _cometd._getCallback(message.id);

                                    setTimeout(function() {
                                        _debug('Reload extension replaying handshake response', oldState.handshakeResponse);
                                        _state.handshakeResponse = oldState.handshakeResponse;
                                        _state.transportType = oldState.transportType;

                                        // Restore the callback.
                                        _cometd._putCallback(message.id, callback);

                                        var response = _cometd._mixin(true, {}, _state.handshakeResponse, {
                                            // Keep the response message id the same as the request.
                                            id: message.id,
                                            // Tells applications this is a handshake replayed by the reload extension.
                                            ext: {
                                                reload: true
                                            }
                                        });
                                        // Use the same transport as before.
                                        response.supportedConnectionTypes = [_state.transportType];

                                        _cometd.receive(response);
                                        _debug('Reload extension replayed handshake response', response);
                                    }, 0);

                                    // Delay any sends until first connect is complete.
                                    // This avoids that there is an old /meta/connect pending on server
                                    // that will be resumed to send messages to the client, when the
                                    // client has already closed the connection, thereby losing the messages.
                                    if (!_batch) {
                                        _batch = true;
                                        _cometd.startBatch();
                                    }

                                    // This handshake is aborted, as we will replay the prior handshake response
                                    return null;
                                } else {
                                    _debug('Reload extension could not restore state', oldState);
                                }
<<<<<<< HEAD
                            }
                            catch (x) {
                                _debug('Reload extension error while trying to restore state', x);
=======
                            } catch (x) {
                                _debug('Reload extension error while trying to restore cookie', x);
>>>>>>> 8bd01d37
                            }
                        }
                        break;
                    }
                    case '/meta/connect':
                    {
                        if (_reloading === true) {
                            // The reload causes the failure of the outstanding /meta/connect,
                            // which CometD will react to by sending another. Here we avoid
                            // that /meta/connect messages are sent between the reload and
                            // the destruction of the JavaScript context, so that we are sure
                            // that the first /meta/connect is the one triggered after the
                            // replay of the /meta/handshake by this extension.
                            _debug('Reload extension aborting /meta/connect during reload');
                            return null;
                        }

                        if (!_state.transportType) {
                            _state.transportType = message.connectionType;
                            _debug('Reload extension tracked transport type', _state.transportType);
                        }
                        break;
                    }
                    case '/meta/disconnect':
                    {
                        _state = {};
                        break;
                    }
                    default:
                    {
                        break;
                    }
                }
                return message;
            };

            this.incoming = function(message) {
                if (message.successful) {
                    switch (message.channel) {
                        case '/meta/handshake':
                        {
                            // If the handshake response is already present, then we're replaying it.
                            // Since the replay may have modified the handshake response, do not record it here.
                            if (!_state.handshakeResponse) {
                                // Save successful handshake response
                                _state.handshakeResponse = message;
                                _debug('Reload extension tracked handshake response', message);
                            }
                            break;
                        }
                        case '/meta/connect':
                        {
                            if (_batch) {
                                _batch = false;
                                _cometd.endBatch();
                            }
                            break;
                        }
                        case '/meta/disconnect':
                        {
                            _state = {};
                            break;
                        }
                        default:
                        {
                            break;
                        }
                    }
                }
                return message;
            };

            _configure(configuration);
        };
    }

    if (typeof define === 'function' && define.amd) {
        define(['org/cometd'], bind);
    } else {
        bind(org.cometd);
    }
})();<|MERGE_RESOLUTION|>--- conflicted
+++ resolved
@@ -144,14 +144,8 @@
                                 } else {
                                     _debug('Reload extension could not restore state', oldState);
                                 }
-<<<<<<< HEAD
-                            }
-                            catch (x) {
+                            } catch (x) {
                                 _debug('Reload extension error while trying to restore state', x);
-=======
-                            } catch (x) {
-                                _debug('Reload extension error while trying to restore cookie', x);
->>>>>>> 8bd01d37
                             }
                         }
                         break;
