<?xml version="1.0" encoding="UTF-8"?>
<project xmlns="http://maven.apache.org/POM/4.0.0"
         xmlns:xsi="http://www.w3.org/2001/XMLSchema-instance"
         xsi:schemaLocation="http://maven.apache.org/POM/4.0.0 http://maven.apache.org/xsd/maven-4.0.0.xsd">

  <modelVersion>4.0.0</modelVersion>
  <groupId>org.cometd</groupId>
  <artifactId>cometd-project</artifactId>
  <packaging>pom</packaging>
  <name>CometD</name>
  <version>4.0.7-SNAPSHOT</version>

  <repositories>
    <repository>
      <id>jetty-snapshot</id>
      <url>https://oss.sonatype.org/content/repositories/jetty-snapshots</url>
      <releases>
        <enabled>false</enabled>
      </releases>
      <snapshots>
        <enabled>true</enabled>
      </snapshots>
    </repository>
    <repository>
      <id>jetty-staging</id>
      <url>https://oss.sonatype.org/content/groups/jetty-with-staging</url>
      <releases>
        <enabled>true</enabled>
      </releases>
      <snapshots>
        <enabled>false</enabled>
      </snapshots>
    </repository>
  </repositories>
  <pluginRepositories>
    <pluginRepository>
      <id>jetty-snapshot</id>
      <url>https://oss.sonatype.org/content/repositories/jetty-snapshots</url>
      <releases>
        <enabled>false</enabled>
      </releases>
      <snapshots>
        <enabled>true</enabled>
      </snapshots>
    </pluginRepository>
    <pluginRepository>
      <id>jetty-staging</id>
      <url>https://oss.sonatype.org/content/groups/jetty-with-staging</url>
      <releases>
        <enabled>true</enabled>
      </releases>
      <snapshots>
        <enabled>false</enabled>
      </snapshots>
    </pluginRepository>
  </pluginRepositories>

  <properties>
    <project.build.sourceEncoding>UTF-8</project.build.sourceEncoding>
    <!-- tag::jetty-version[] -->
<<<<<<< HEAD
    <jetty-version>9.4.25.v20191220</jetty-version>
    <!-- end::jetty-version[] -->
    <slf4j-version>1.7.28</slf4j-version>
    <log4j2-version>2.13.0</log4j2-version>
    <spring-version>5.2.2.RELEASE</spring-version>
    <spring-boot-version>2.2.2.RELEASE</spring-boot-version>
    <jackson-version>2.10.1</jackson-version>
=======
    <jetty-version>9.2.29.v20191105</jetty-version>
    <!--<jetty-version>9.3.28.v20191105</jetty-version>-->
    <!--<jetty-version>9.4.26.v20200117</jetty-version>-->
    <!-- end::jetty-version[] -->
    <slf4j-version>1.7.28</slf4j-version>
    <spring-version>5.2.3.RELEASE</spring-version>
    <jackson-version>2.10.2</jackson-version>
>>>>>>> ead0ac04
    <dojo-version>1.16.0</dojo-version>
    <okhttp-version>4.2.2</okhttp-version>
  </properties>

  <url>https://cometd.org</url>
  <description>
    The CometD project is a scalable web messaging bus that uses WebSocket
    and HTTP AJAX push technology patterns known as "Comet" techniques
  </description>

  <inceptionYear>2008</inceptionYear>

  <issueManagement>
    <system>GitHub</system>
    <url>https://bugs.cometd.org</url>
  </issueManagement>

  <mailingLists>
    <mailingList>
      <name>CometD Dev List</name>
      <archive>https://groups.google.com/group/cometd-dev/</archive>
    </mailingList>
    <mailingList>
      <name>CometD User List</name>
      <archive>https://groups.google.com/group/cometd-users/</archive>
    </mailingList>
  </mailingLists>

  <developers>
    <developer>
      <id>gregw</id>
      <name>Greg Wilkins</name>
      <email>gregw@webtide.com</email>
      <organization>Webtide</organization>
      <organizationUrl>https://www.webtide.com</organizationUrl>
    </developer>
    <developer>
      <id>sbordet</id>
      <name>Simone Bordet</name>
      <email>sbordet@webtide.com</email>
      <organization>Webtide</organization>
      <organizationUrl>https://www.webtide.com</organizationUrl>
    </developer>
  </developers>

  <licenses>
    <license>
      <name>Apache License Version 2.0</name>
      <url>https://www.apache.org/licenses/LICENSE-2.0</url>
    </license>
  </licenses>

  <distributionManagement>
    <repository>
      <id>oss.sonatype.org</id>
      <name>CometD Maven2 Repository</name>
      <url>https://oss.sonatype.org/service/local/staging/deploy/maven2</url>
    </repository>
    <snapshotRepository>
      <id>oss.sonatype.org</id>
      <name>CometD Maven2 Snapshot Repository</name>
      <url>https://oss.sonatype.org/content/repositories/snapshots</url>
    </snapshotRepository>
  </distributionManagement>

  <scm>
    <connection>scm:git:git://github.com/cometd/cometd.git</connection>
    <developerConnection>scm:git:ssh://git@github.com/cometd/cometd.git</developerConnection>
    <url>https://github.com/cometd/cometd</url>
    <tag>HEAD</tag>
  </scm>

  <organization>
    <name>The CometD Project</name>
    <url>https://cometd.org</url>
  </organization>

  <modules>
    <module>cometd-archetypes</module>
    <module>cometd-java</module>
    <module>cometd-javascript</module>
    <module>cometd-demo</module>
    <module>cometd-documentation</module>
    <module>cometd-distribution</module>
  </modules>

  <profiles>
    <profile>
      <id>jdk9</id>
      <activation>
        <jdk>[1.9,)</jdk>
      </activation>
      <build>
        <plugins>
          <plugin>
            <artifactId>maven-compiler-plugin</artifactId>
            <configuration>
              <release>8</release>
            </configuration>
          </plugin>
          <plugin>
            <artifactId>maven-javadoc-plugin</artifactId>
            <configuration>
              <additionalOptions>
                <additionalOption>-html5</additionalOption>
              </additionalOptions>
            </configuration>
          </plugin>
        </plugins>
      </build>
    </profile>
    <profile>
      <id>release</id>
      <build>
        <plugins>
          <plugin>
            <artifactId>maven-gpg-plugin</artifactId>
            <executions>
              <execution>
                <id>sign-artifacts</id>
                <phase>verify</phase>
                <goals>
                  <goal>sign</goal>
                </goals>
              </execution>
            </executions>
          </plugin>
        </plugins>
      </build>
    </profile>
  </profiles>

  <build>
    <defaultGoal>install</defaultGoal>
    <plugins>
      <plugin>
        <artifactId>maven-enforcer-plugin</artifactId>
        <inherited>false</inherited>
        <executions>
          <execution>
            <id>enforce-versions</id>
            <goals>
              <goal>enforce</goal>
            </goals>
            <configuration>
              <rules>
                <requireJavaVersion>
                  <version>[1.8,)</version>
                </requireJavaVersion>
                <requireMavenVersion>
                  <version>[3.5,)</version>
                </requireMavenVersion>
              </rules>
            </configuration>
          </execution>
        </executions>
      </plugin>
      <plugin>
        <artifactId>maven-compiler-plugin</artifactId>
        <configuration>
          <source>8</source>
          <target>8</target>
          <showDeprecation>true</showDeprecation>
          <showWarnings>true</showWarnings>
          <compilerArgument>-Xlint:all,-serial,-unchecked</compilerArgument>
        </configuration>
      </plugin>
      <plugin>
        <groupId>org.apache.felix</groupId>
        <artifactId>maven-bundle-plugin</artifactId>
        <extensions>true</extensions>
        <configuration>
          <archive>
            <addMavenDescriptor>true</addMavenDescriptor>
          </archive>
          <supportedProjectTypes>
            <supportedProjectType>jar</supportedProjectType>
            <supportedProjectType>war</supportedProjectType>
          </supportedProjectTypes>
          <instructions>
            <Bundle-Vendor>${project.organization.name}</Bundle-Vendor>
            <Bundle-ContactAddress>${project.url}</Bundle-ContactAddress>
            <Bundle-Description>${project.description}</Bundle-Description>
            <Bundle-DocURL>https://docs.cometd.org</Bundle-DocURL>
            <Bundle-SymbolicName>${project.artifactId}</Bundle-SymbolicName>
            <Bundle-Version>${project.version}</Bundle-Version>
            <Import-Package>org.eclipse.jetty.*;version="[9.4,10)",*</Import-Package>
          </instructions>
        </configuration>
        <executions>
          <execution>
            <id>osgi</id>
            <phase>process-classes</phase>
            <goals>
              <goal>manifest</goal>
            </goals>
            <inherited>true</inherited>
          </execution>
        </executions>
      </plugin>
      <plugin>
        <artifactId>maven-jar-plugin</artifactId>
        <configuration>
          <archive>
            <manifestFile>${project.build.outputDirectory}/META-INF/MANIFEST.MF</manifestFile>
            <manifestEntries>
              <Implementation-Version>${project.version}</Implementation-Version>
              <Implementation-Vendor>${project.organization.name}</Implementation-Vendor>
            </manifestEntries>
          </archive>
        </configuration>
      </plugin>
      <plugin>
        <artifactId>maven-war-plugin</artifactId>
        <configuration>
          <archive>
            <manifestFile>${project.build.outputDirectory}/META-INF/MANIFEST.MF</manifestFile>
          </archive>
        </configuration>
      </plugin>
      <plugin>
        <artifactId>maven-release-plugin</artifactId>
        <configuration>
          <autoVersionSubmodules>true</autoVersionSubmodules>
          <goals>deploy</goals>
          <preparationGoals>clean install</preparationGoals>
          <mavenExecutorId>forked-path</mavenExecutorId>
          <useReleaseProfile>true</useReleaseProfile>
          <releaseProfiles>release</releaseProfiles>
        </configuration>
      </plugin>
      <plugin>
        <groupId>com.mycila</groupId>
        <artifactId>license-maven-plugin</artifactId>
        <inherited>false</inherited>
        <configuration>
          <header>copyright-header.txt</header>
          <aggregate>true</aggregate>
          <failIfMissing>true</failIfMissing>
          <strictCheck>true</strictCheck>
          <properties>
            <copyright-range>${project.inceptionYear}-2020</copyright-range>
          </properties>
          <mapping>
            <java>SLASHSTAR_STYLE</java>
          </mapping>
          <includes>
            <include>**/*.java</include>
            <include>cometd-javascript/common/**/cometd-header.js</include>
            <include>cometd-javascript/dojo/**/*.js</include>
            <include>cometd-javascript/jquery/**/*.js</include>
          </includes>
          <excludes>
            <exclude>cometd-archetypes/**</exclude>
            <exclude>**/overlays/**</exclude>
            <exclude>cometd-javascript/jquery/**/jquery-*.js</exclude>
          </excludes>
        </configuration>
        <executions>
          <execution>
            <id>check-headers</id>
            <phase>verify</phase>
            <goals>
              <goal>check</goal>
            </goals>
          </execution>
        </executions>
      </plugin>
      <plugin>
        <groupId>org.jacoco</groupId>
        <artifactId>jacoco-maven-plugin</artifactId>
        <executions>
          <execution>
            <id>jacoco-initialize</id>
            <phase>initialize</phase>
            <goals>
              <goal>prepare-agent</goal>
            </goals>
          </execution>
          <execution>
            <id>jacoco-report</id>
            <phase>package</phase>
            <goals>
              <goal>report</goal>
            </goals>
          </execution>
        </executions>
      </plugin>
    </plugins>
    <pluginManagement>
      <plugins>
        <plugin>
          <groupId>org.apache.maven.plugins</groupId>
          <artifactId>maven-antrun-plugin</artifactId>
          <version>1.8</version>
        </plugin>
        <plugin>
          <groupId>org.apache.maven.plugins</groupId>
          <artifactId>maven-archetype-plugin</artifactId>
          <version>3.1.2</version>
        </plugin>
        <plugin>
          <groupId>org.apache.maven.plugins</groupId>
          <artifactId>maven-assembly-plugin</artifactId>
          <version>3.2.0</version>
        </plugin>
        <plugin>
          <groupId>org.apache.maven.plugins</groupId>
          <artifactId>maven-clean-plugin</artifactId>
          <version>3.1.0</version>
        </plugin>
        <plugin>
          <groupId>org.apache.maven.plugins</groupId>
          <artifactId>maven-compiler-plugin</artifactId>
          <version>3.8.1</version>
        </plugin>
        <plugin>
          <groupId>org.apache.maven.plugins</groupId>
          <artifactId>maven-dependency-plugin</artifactId>
          <version>3.1.1</version>
        </plugin>
        <plugin>
          <groupId>org.apache.maven.plugins</groupId>
          <artifactId>maven-deploy-plugin</artifactId>
          <version>3.0.0-M1</version>
          <configuration>
            <retryFailedDeploymentCount>8</retryFailedDeploymentCount>
          </configuration>
        </plugin>
        <plugin>
          <groupId>org.apache.maven.plugins</groupId>
          <artifactId>maven-enforcer-plugin</artifactId>
          <version>3.0.0-M3</version>
        </plugin>
        <plugin>
          <groupId>org.apache.maven.plugins</groupId>
          <artifactId>maven-gpg-plugin</artifactId>
          <version>1.6</version>
        </plugin>
        <plugin>
          <groupId>org.apache.maven.plugins</groupId>
          <artifactId>maven-install-plugin</artifactId>
          <version>3.0.0-M1</version>
        </plugin>
        <plugin>
          <groupId>org.apache.maven.plugins</groupId>
          <artifactId>maven-jar-plugin</artifactId>
          <version>3.2.0</version>
        </plugin>
        <plugin>
          <groupId>org.apache.maven.plugins</groupId>
          <artifactId>maven-javadoc-plugin</artifactId>
          <version>3.1.1</version>
          <configuration>
            <source>8</source>
          </configuration>
        </plugin>
        <plugin>
          <groupId>org.apache.maven.plugins</groupId>
          <artifactId>maven-release-plugin</artifactId>
          <version>3.0.0-M1</version>
        </plugin>
        <plugin>
          <groupId>org.apache.maven.plugins</groupId>
          <artifactId>maven-resources-plugin</artifactId>
          <version>3.1.0</version>
        </plugin>
        <plugin>
          <groupId>org.apache.maven.plugins</groupId>
          <artifactId>maven-scm-plugin</artifactId>
          <version>1.11.2</version>
        </plugin>
        <plugin>
          <groupId>org.apache.maven.plugins</groupId>
          <artifactId>maven-shade-plugin</artifactId>
          <version>3.2.1</version>
        </plugin>
        <plugin>
          <groupId>org.apache.maven.plugins</groupId>
          <artifactId>maven-site-plugin</artifactId>
          <version>3.8.2</version>
        </plugin>
        <plugin>
          <groupId>org.apache.maven.plugins</groupId>
          <artifactId>maven-source-plugin</artifactId>
          <version>3.2.1</version>
        </plugin>
        <plugin>
          <groupId>org.apache.maven.plugins</groupId>
          <artifactId>maven-surefire-plugin</artifactId>
          <version>3.0.0-M4</version>
          <configuration>
            <argLine>@{argLine} -showversion -Xmx1g -Xms1g -XX:+PrintGCDetails -XX:+PrintCommandLineFlags -XX:MaxGCPauseMillis=1000</argLine>
          </configuration>
        </plugin>
        <plugin>
          <groupId>org.apache.maven.plugins</groupId>
          <artifactId>maven-war-plugin</artifactId>
          <version>3.2.3</version>
        </plugin>
        <plugin>
          <groupId>com.mycila</groupId>
          <artifactId>license-maven-plugin</artifactId>
          <version>3.0</version>
        </plugin>
        <plugin>
          <groupId>org.asciidoctor</groupId>
          <artifactId>asciidoctor-maven-plugin</artifactId>
          <version>2.0.0-RC.1</version>
        </plugin>
        <plugin>
          <groupId>org.apache.felix</groupId>
          <artifactId>maven-bundle-plugin</artifactId>
          <version>4.2.1</version>
        </plugin>
        <plugin>
          <groupId>org.codehaus.mojo</groupId>
          <artifactId>exec-maven-plugin</artifactId>
          <version>1.6.0</version>
        </plugin>
        <plugin>
          <groupId>org.eclipse.jetty</groupId>
          <artifactId>jetty-maven-plugin</artifactId>
          <version>${jetty-version}</version>
        </plugin>
        <plugin>
          <groupId>org.jacoco</groupId>
          <artifactId>jacoco-maven-plugin</artifactId>
          <version>0.8.5</version>
        </plugin>
      </plugins>
    </pluginManagement>
  </build>

  <dependencyManagement>
    <dependencies>
      <dependency>
        <groupId>javax.servlet</groupId>
        <artifactId>javax.servlet-api</artifactId>
        <version>3.1.0</version>
        <scope>provided</scope>
      </dependency>
      <dependency>
        <groupId>javax.websocket</groupId>
        <artifactId>javax.websocket-client-api</artifactId>
        <version>1.0</version>
      </dependency>
      <dependency>
        <groupId>javax.websocket</groupId>
        <artifactId>javax.websocket-api</artifactId>
        <version>1.0</version>
        <scope>provided</scope>
      </dependency>
      <dependency>
        <groupId>javax.inject</groupId>
        <artifactId>javax.inject</artifactId>
        <version>1</version>
      </dependency>
      <dependency>
        <groupId>javax.annotation</groupId>
        <artifactId>jsr250-api</artifactId>
        <version>1.0</version>
      </dependency>
      <dependency>
        <groupId>org.eclipse.jetty.toolchain</groupId>
        <artifactId>jetty-perf-helper</artifactId>
        <version>1.0.6</version>
      </dependency>
      <dependency>
        <groupId>org.slf4j</groupId>
        <artifactId>slf4j-api</artifactId>
        <version>${slf4j-version}</version>
      </dependency>
      <dependency>
        <groupId>com.google.javascript</groupId>
        <artifactId>closure-compiler</artifactId>
        <version>v20200112</version>
      </dependency>

      <dependency>
        <groupId>junit</groupId>
        <artifactId>junit</artifactId>
        <version>4.12</version>
        <scope>test</scope>
      </dependency>
      <dependency>
        <groupId>org.hamcrest</groupId>
        <artifactId>hamcrest-library</artifactId>
        <version>1.3</version>
        <scope>test</scope>
      </dependency>
      <dependency>
        <groupId>com.google.inject</groupId>
        <artifactId>guice</artifactId>
        <version>4.2.2</version>
        <scope>test</scope>
      </dependency>
      <dependency>
        <groupId>org.apache.logging.log4j</groupId>
        <artifactId>log4j-slf4j-impl</artifactId>
        <version>${log4j2-version}</version>
        <scope>test</scope>
      </dependency>
    </dependencies>
  </dependencyManagement>

</project><|MERGE_RESOLUTION|>--- conflicted
+++ resolved
@@ -58,25 +58,15 @@
   <properties>
     <project.build.sourceEncoding>UTF-8</project.build.sourceEncoding>
     <!-- tag::jetty-version[] -->
-<<<<<<< HEAD
-    <jetty-version>9.4.25.v20191220</jetty-version>
+    <jetty-version>9.4.26.v20200117</jetty-version>
     <!-- end::jetty-version[] -->
     <slf4j-version>1.7.28</slf4j-version>
     <log4j2-version>2.13.0</log4j2-version>
-    <spring-version>5.2.2.RELEASE</spring-version>
-    <spring-boot-version>2.2.2.RELEASE</spring-boot-version>
-    <jackson-version>2.10.1</jackson-version>
-=======
-    <jetty-version>9.2.29.v20191105</jetty-version>
-    <!--<jetty-version>9.3.28.v20191105</jetty-version>-->
-    <!--<jetty-version>9.4.26.v20200117</jetty-version>-->
-    <!-- end::jetty-version[] -->
-    <slf4j-version>1.7.28</slf4j-version>
     <spring-version>5.2.3.RELEASE</spring-version>
+    <spring-boot-version>2.2.3.RELEASE</spring-boot-version>
     <jackson-version>2.10.2</jackson-version>
->>>>>>> ead0ac04
     <dojo-version>1.16.0</dojo-version>
-    <okhttp-version>4.2.2</okhttp-version>
+    <okhttp-version>4.3.1</okhttp-version>
   </properties>
 
   <url>https://cometd.org</url>
