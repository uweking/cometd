--- conflicted
+++ resolved
@@ -3,11 +3,7 @@
   <parent>
     <groupId>org.cometd.java</groupId>
     <artifactId>cometd-java-websocket</artifactId>
-<<<<<<< HEAD
     <version>4.0.0-SNAPSHOT</version>
-=======
-    <version>3.1.5-SNAPSHOT</version>
->>>>>>> 97add227
   </parent>
 
   <modelVersion>4.0.0</modelVersion>
@@ -22,10 +18,7 @@
         <extensions>true</extensions>
         <configuration>
           <instructions>
-            <Require-Capability>osgi.serviceloader;
-              filter:="(osgi.serviceloader=javax.websocket.server.ServerEndpointConfig$Configurator)";cardinality:=multiple,
-              osgi.extender; filter:="(osgi.extender=osgi.serviceloader.processor)"
-            </Require-Capability>
+            <Require-Capability>osgi.serviceloader; filter:="(osgi.serviceloader=javax.websocket.server.ServerEndpointConfig$Configurator)";cardinality:=multiple, osgi.extender; filter:="(osgi.extender=osgi.serviceloader.processor)"</Require-Capability>
           </instructions>
         </configuration>
       </plugin>
