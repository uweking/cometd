--- conflicted
+++ resolved
@@ -1,4 +1,3 @@
-<<<<<<< HEAD
 #!groovy
 
 def oss = ["linux"]
@@ -18,40 +17,22 @@
     node(os) {
       def mvnName = 'maven3.5'
       def settingsName = 'oss-settings.xml'
-      def mvnOpts = '-Xms256m -Xmx1024m -Djava.awt.headless=true'
-=======
-node {
-  def builds = [:]
-  builds['Build JDK 11 - Jetty 9.2.x'] = getBuild('9.2.26.v20180806', true)
-  builds['Build JDK 11 - Jetty 9.3.x'] = getBuild('9.3.25.v20180904', false)
-  builds['Build JDK 11 - Jetty 9.4.x'] = getBuild('9.4.12.v20180830', false)
-  parallel builds
-}
-
-def getBuild(jettyVersion, mainBuild) {
-  return {
-    node("linux") {
-      def jdk = 'jdk11'
-      def mvnName = 'maven3.5'
-      def settingsName = 'oss-settings.xml'
       def mvnOpts = '-Xms1g -Xmx1g -Djava.awt.headless=true'
->>>>>>> e057ea65
 
       stage("Checkout - ${jdk}") {
         checkout scm
       }
 
-<<<<<<< HEAD
       stage("Build - ${jdk}") {
         timeout(time: 1, unit: 'HOURS') {
           withMaven(maven: mvnName,
-                  jdk: "${jdk}",
+                  jdk: jdk,
                   publisherStrategy: 'EXPLICIT',
                   globalMavenSettingsConfig: settingsName,
                   mavenOpts: mvnOpts) {
             sh "mvn -V -B clean install -Dmaven.test.failure.ignore=true"
           }
-          // Report failures in the jenkins UI.
+
           junit testResults: '**/target/surefire-reports/TEST-*.xml'
           // Collect the JaCoCo execution results.
           jacoco exclusionPattern: '**/org/webtide/**,**/org/cometd/benchmark/**,**/org/cometd/examples/**',
@@ -64,52 +45,11 @@
       stage("Javadoc - ${jdk}") {
         timeout(time: 5, unit: 'MINUTES') {
           withMaven(maven: mvnName,
-                  jdk: "${jdk}",
+                  jdk: jdk,
                   publisherStrategy: 'EXPLICIT',
                   globalMavenSettingsConfig: settingsName,
                   mavenOpts: mvnOpts) {
-            sh "mvn -V -B javadoc:javadoc"
-=======
-      stage("Build ${jettyVersion}") {
-        timeout(time: 1, unit: 'HOURS') {
-          if (mainBuild) {
-            withMaven(maven: mvnName,
-                    jdk: jdk,
-                    publisherStrategy: 'EXPLICIT',
-                    globalMavenSettingsConfig: settingsName,
-                    mavenOpts: mvnOpts) {
-              sh "mvn -B clean install -Dmaven.test.failure.ignore=true -e"
-            }
-          } else {
-            withMaven(maven: mvnName,
-                    jdk: jdk,
-                    publisherStrategy: 'EXPLICIT',
-                    globalMavenSettingsConfig: settingsName,
-                    mavenOpts: mvnOpts) {
-              sh "mvn -B clean install -Dmaven.test.failure.ignore=true -e -Djetty-version=${jettyVersion}"
-            }
-          }
-
-          junit testResults: '**/target/surefire-reports/TEST-*.xml'
-          // Collect the JaCoCo execution results.
-          if (mainBuild) {
-            jacoco exclusionPattern: '**/org/webtide/**,**/org/cometd/benchmark/**,**/org/cometd/examples/**',
-                    execPattern: '**/target/jacoco.exec',
-                    classPattern: '**/target/classes',
-                    sourcePattern: '**/src/main/java'
-          }
-        }
-
-        stage("Javadoc ${jettyVersion}") {
-          timeout(time: 5, unit: 'MINUTES') {
-            withMaven(maven: mvnName,
-                    jdk: jdk,
-                    publisherStrategy: 'EXPLICIT',
-                    globalMavenSettingsConfig: settingsName,
-                    mavenOpts: mvnOpts) {
-              sh "mvn -B javadoc:javadoc -e"
-            }
->>>>>>> e057ea65
+            sh "mvn -V -B javadoc:javadoc -e"
           }
         }
       }
