--- conflicted
+++ resolved
@@ -110,9 +110,8 @@
         response = futureResponse.get(timeout * 2, TimeUnit.SECONDS);
         Assert.assertEquals(200, response.getStatus());
 
-<<<<<<< HEAD
         Assert.assertTrue(response.getContentAsString().toLowerCase().contains("unknown"));
-=======
+
         JettyJSONContextClient parser = new JettyJSONContextClient();
         Message.Mutable connectReply2 = parser.parse(connect2.getResponseContent())[0];
         String error = (String)connectReply2.get(Message.ERROR_FIELD);
@@ -121,7 +120,6 @@
         Map<String,Object> advice = connectReply2.getAdvice();
         Assert.assertNotNull(advice);
         Assert.assertEquals(Message.RECONNECT_NONE_VALUE, advice.get(Message.RECONNECT_FIELD));
->>>>>>> 006b72cb
 
         Assert.assertNull(bayeux.getSession(clientId));
 
