/*
 * Copyright (c) 2010 the original author or authors.
 *
 * Licensed under the Apache License, Version 2.0 (the "License");
 * you may not use this file except in compliance with the License.
 * You may obtain a copy of the License at
 *
 *     http://www.apache.org/licenses/LICENSE-2.0
 *
 * Unless required by applicable law or agreed to in writing, software
 * distributed under the License is distributed on an "AS IS" BASIS,
 * WITHOUT WARRANTIES OR CONDITIONS OF ANY KIND, either express or implied.
 * See the License for the specific language governing permissions and
 * limitations under the License.
 */

package org.cometd.server;

import java.util.Map;
import java.util.concurrent.CountDownLatch;
import java.util.concurrent.TimeUnit;

import org.cometd.bayeux.Channel;
import org.cometd.bayeux.Message;
import org.cometd.bayeux.server.ServerSession;
<<<<<<< HEAD
import org.eclipse.jetty.client.api.ContentResponse;
import org.eclipse.jetty.client.api.Request;
=======
import org.cometd.common.JettyJSONContextClient;
import org.eclipse.jetty.client.ContentExchange;
import org.eclipse.jetty.client.HttpExchange;
import org.eclipse.jetty.http.HttpHeaders;
>>>>>>> 006b72cb
import org.junit.Assert;
import org.junit.Before;
import org.junit.Test;

public class DisconnectTest extends AbstractBayeuxClientServerTest
{
    @Before
    public void prepare() throws Exception
    {
        startServer(null);
    }

    @Test
    public void testDisconnect() throws Exception
    {
        Request handshake = newBayeuxRequest("[{" +
                "\"channel\": \"/meta/handshake\"," +
                "\"version\": \"1.0\"," +
                "\"minimumVersion\": \"1.0\"," +
                "\"supportedConnectionTypes\": [\"long-polling\"]" +
                "}]");
        ContentResponse response = handshake.send();
        Assert.assertEquals(200, response.getStatus());

        String clientId = extractClientId(response);

<<<<<<< HEAD
        Request connect = newBayeuxRequest("[{" +
=======
        ContentExchange connect1 = newBayeuxExchange("[{" +
>>>>>>> 006b72cb
                "\"channel\": \"/meta/connect\"," +
                "\"clientId\": \"" + clientId + "\"," +
                "\"connectionType\": \"long-polling\"" +
                "}]");
<<<<<<< HEAD
        response = connect.send();
        Assert.assertEquals(200, response.getStatus());
=======
        connect1.setRequestHeader(HttpHeaders.COOKIE, bayeuxCookie);
        httpClient.send(connect1);
        Assert.assertEquals(HttpExchange.STATUS_COMPLETED, connect1.waitForDone());
        Assert.assertEquals(200, connect1.getResponseStatus());
>>>>>>> 006b72cb

        ServerSession serverSession = bayeux.getSession(clientId);
        Assert.assertNotNull(serverSession);

        ContentExchange connect2 = newBayeuxExchange("[{" +
                "\"channel\": \"/meta/connect\"," +
                "\"clientId\": \"" + clientId + "\"," +
                "\"connectionType\": \"long-polling\"" +
                "}]");
        connect2.setRequestHeader(HttpHeaders.COOKIE, bayeuxCookie);
        httpClient.send(connect2);

        // Wait for the /meta/connect to be suspended
        Thread.sleep(1000);

        final CountDownLatch latch = new CountDownLatch(1);
        serverSession.addListener(new ServerSession.RemoveListener()
        {
            public void removed(ServerSession session, boolean timeout)
            {
                latch.countDown();
            }
        });

        Request disconnect = newBayeuxRequest("[{" +
                "\"channel\": \"/meta/disconnect\"," +
                "\"clientId\": \"" + clientId + "\"" +
                "}]");
        response = disconnect.send();
        Assert.assertEquals(200, response.getStatus());

        Assert.assertTrue(latch.await(5, TimeUnit.SECONDS));

        Assert.assertEquals(HttpExchange.STATUS_COMPLETED, connect2.waitForDone());
        Assert.assertEquals(200, connect2.getResponseStatus());
        Message.Mutable connectReply = new JettyJSONContextClient().parse(connect2.getResponseContent())[0];
        Assert.assertEquals(Channel.META_CONNECT, connectReply.getChannel());
        Map<String, Object> advice = connectReply.getAdvice(false);
        Assert.assertTrue(Message.RECONNECT_NONE_VALUE.equals(advice.get(Message.RECONNECT_FIELD)));
    }
}<|MERGE_RESOLUTION|>--- conflicted
+++ resolved
@@ -16,22 +16,12 @@
 
 package org.cometd.server;
 
-import java.util.Map;
 import java.util.concurrent.CountDownLatch;
 import java.util.concurrent.TimeUnit;
 
-import org.cometd.bayeux.Channel;
-import org.cometd.bayeux.Message;
 import org.cometd.bayeux.server.ServerSession;
-<<<<<<< HEAD
 import org.eclipse.jetty.client.api.ContentResponse;
 import org.eclipse.jetty.client.api.Request;
-=======
-import org.cometd.common.JettyJSONContextClient;
-import org.eclipse.jetty.client.ContentExchange;
-import org.eclipse.jetty.client.HttpExchange;
-import org.eclipse.jetty.http.HttpHeaders;
->>>>>>> 006b72cb
 import org.junit.Assert;
 import org.junit.Before;
 import org.junit.Test;
@@ -58,35 +48,23 @@
 
         String clientId = extractClientId(response);
 
-<<<<<<< HEAD
         Request connect = newBayeuxRequest("[{" +
-=======
-        ContentExchange connect1 = newBayeuxExchange("[{" +
->>>>>>> 006b72cb
                 "\"channel\": \"/meta/connect\"," +
                 "\"clientId\": \"" + clientId + "\"," +
                 "\"connectionType\": \"long-polling\"" +
                 "}]");
-<<<<<<< HEAD
         response = connect.send();
         Assert.assertEquals(200, response.getStatus());
-=======
-        connect1.setRequestHeader(HttpHeaders.COOKIE, bayeuxCookie);
-        httpClient.send(connect1);
-        Assert.assertEquals(HttpExchange.STATUS_COMPLETED, connect1.waitForDone());
-        Assert.assertEquals(200, connect1.getResponseStatus());
->>>>>>> 006b72cb
 
         ServerSession serverSession = bayeux.getSession(clientId);
         Assert.assertNotNull(serverSession);
 
-        ContentExchange connect2 = newBayeuxExchange("[{" +
+        Request connect2 = newBayeuxRequest("[{" +
                 "\"channel\": \"/meta/connect\"," +
                 "\"clientId\": \"" + clientId + "\"," +
                 "\"connectionType\": \"long-polling\"" +
                 "}]");
-        connect2.setRequestHeader(HttpHeaders.COOKIE, bayeuxCookie);
-        httpClient.send(connect2);
+        connect2.send(connect2);
 
         // Wait for the /meta/connect to be suspended
         Thread.sleep(1000);
