/*
 * Copyright (c) 2008-2018 the original author or authors.
 *
 * Licensed under the Apache License, Version 2.0 (the "License");
 * you may not use this file except in compliance with the License.
 * You may obtain a copy of the License at
 *
 *     http://www.apache.org/licenses/LICENSE-2.0
 *
 * Unless required by applicable law or agreed to in writing, software
 * distributed under the License is distributed on an "AS IS" BASIS,
 * WITHOUT WARRANTIES OR CONDITIONS OF ANY KIND, either express or implied.
 * See the License for the specific language governing permissions and
 * limitations under the License.
 */
package org.cometd.server.transport;

import java.io.IOException;
import java.nio.charset.Charset;
import java.text.ParseException;
import java.util.List;
import java.util.concurrent.TimeoutException;

import javax.servlet.AsyncContext;
import javax.servlet.ReadListener;
import javax.servlet.RequestDispatcher;
import javax.servlet.ServletException;
import javax.servlet.ServletInputStream;
import javax.servlet.ServletOutputStream;
import javax.servlet.WriteListener;
import javax.servlet.http.HttpServletRequest;
import javax.servlet.http.HttpServletResponse;

import org.cometd.bayeux.Channel;
import org.cometd.bayeux.Promise;
import org.cometd.bayeux.server.ServerMessage;
import org.cometd.server.BayeuxServerImpl;
import org.cometd.server.ServerSessionImpl;
import org.eclipse.jetty.util.Utf8StringBuilder;

public class AsyncJSONTransport extends AbstractHttpTransport {
    private static final String PREFIX = "long-polling.json";
    private static final String NAME = "long-polling";
    private static final int BUFFER_CAPACITY = 512;
    private static final ThreadLocal<byte[]> buffers = ThreadLocal.withInitial(() -> new byte[BUFFER_CAPACITY]);

    public AsyncJSONTransport(BayeuxServerImpl bayeux) {
        super(bayeux, NAME);
        setOptionPrefix(PREFIX);
    }

    @Override
    public boolean accept(HttpServletRequest request) {
        return "POST".equalsIgnoreCase(request.getMethod());
    }

    @Override
    public void handle(HttpServletRequest request, HttpServletResponse response) throws IOException, ServletException {
        String encoding = request.getCharacterEncoding();
        if (encoding == null) {
            encoding = "UTF-8";
        }
        request.setCharacterEncoding(encoding);
        AsyncContext asyncContext = request.startAsync();
        // Explicitly disable the timeout, to prevent
        // that the timeout fires in case of slow reads.
        asyncContext.setTimeout(0);

        Promise<Void> promise = new Promise<Void>() {
            public void succeed(Void result) {
                asyncContext.complete();
                if (_logger.isDebugEnabled()) {
                    _logger.debug("Handling successful");
                }
            }

            @Override
            public void fail(Throwable failure) {
                request.setAttribute(RequestDispatcher.ERROR_EXCEPTION, failure);
                int code = failure instanceof TimeoutException ?
                        HttpServletResponse.SC_REQUEST_TIMEOUT :
                        HttpServletResponse.SC_INTERNAL_SERVER_ERROR;
                sendError(request, response, code, failure);
                asyncContext.complete();
                if (_logger.isDebugEnabled()) {
                    _logger.debug("Handling failed", failure);
                }
            }
        };

        Context context = new Context(request, response);

        Charset charset = Charset.forName(encoding);
        ReadListener reader = "UTF-8".equals(charset.name()) ?
                new UTF8Reader(context, promise) :
                new CharsetReader(context, promise, charset);
        ServletInputStream input = request.getInputStream();
        input.setReadListener(reader);
    }

    protected void process(String json, Context context, Promise<Void> promise) {
        try {
            try {
                ServerMessage.Mutable[] messages = parseMessages(json);
                if (_logger.isDebugEnabled()) {
                    _logger.debug("Parsed {} messages", messages == null ? -1 : messages.length);
                }
                if (messages != null) {
                    processMessages(context, messages, promise);
                } else {
                    promise.succeed(null);
                }
            } catch (ParseException x) {
                handleJSONParseException(context.request, context.response, json, x);
                promise.succeed(null);
            }
        } catch (Throwable x) {
            promise.fail(x);
        }
    }

    @Override
<<<<<<< HEAD
    protected HttpScheduler suspend(Context context, Promise<Void> promise, ServerMessage.Mutable message, long timeout) {
        if (_logger.isDebugEnabled()) {
            _logger.debug("Suspended {}", message);
        }
        context.scheduler = newHttpScheduler(context, promise, message, timeout);
        context.session.notifySuspended(message, timeout);
        return context.scheduler;
=======
    protected HttpScheduler suspend(HttpServletRequest request, HttpServletResponse response, ServerSessionImpl session, ServerMessage.Mutable reply, long timeout) {
        return newHttpScheduler(request, response, getAsyncContext(request), session, reply, timeout);
>>>>>>> 75a25839
    }

    protected HttpScheduler newHttpScheduler(Context context, Promise<Void> promise, ServerMessage.Mutable reply, long timeout) {
        return new AsyncLongPollScheduler(context, promise, reply, timeout);
    }

    @Override
<<<<<<< HEAD
    protected void write(Context context, List<ServerMessage> messages, Promise<Void> promise) {
        HttpServletResponse response = context.response;
=======
    protected void write(HttpServletRequest request, HttpServletResponse response, ServerSessionImpl session, boolean scheduleExpiration, List<ServerMessage> messages, ServerMessage.Mutable[] replies) {
        AsyncContext asyncContext = getAsyncContext(request);
>>>>>>> 75a25839
        try {
            // Always write asynchronously
            response.setContentType("application/json;charset=UTF-8");
            ServletOutputStream output = response.getOutputStream();
            output.setWriteListener(new Writer(context, messages, promise));
        } catch (Throwable x) {
            if (_logger.isDebugEnabled()) {
                _logger.debug("Exception while writing messages", x);
            }
<<<<<<< HEAD
            promise.fail(x);
=======
            if (scheduleExpiration) {
                scheduleExpiration(session);
            }
            error(request, response, asyncContext, HttpServletResponse.SC_INTERNAL_SERVER_ERROR);
>>>>>>> 75a25839
        }
    }

    protected void writeComplete(Context context, List<ServerMessage> messages) {
    }

    protected abstract class AbstractReader implements ReadListener {
        private final Context context;
        private final Promise<Void> promise;
        private int total;

        protected AbstractReader(Context context, Promise<Void> promise) {
            this.context = context;
            this.promise = promise;
        }

        @Override
        public void onDataAvailable() throws IOException {
            ServletInputStream input = context.request.getInputStream();
            if (_logger.isDebugEnabled()) {
                _logger.debug("Asynchronous read start from {}", input);
            }
            int maxMessageSize = getMaxMessageSize();
            byte[] buffer = buffers.get();
            while (input.isReady()) {
                int read = input.read(buffer);
                if (_logger.isDebugEnabled()) {
                    _logger.debug("Asynchronous read {} bytes from {}", read, input);
                }
                if (read < 0) {
                    break;
                } else {
                    if (maxMessageSize > 0) {
                        total += read;
                        if (total > maxMessageSize) {
                            throw new IOException("Max message size " + maxMessageSize + " exceeded");
                        }
                    }
                    append(buffer, 0, read);
                }
            }
            if (!input.isFinished()) {
                if (_logger.isDebugEnabled()) {
                    _logger.debug("Asynchronous read pending from {}", input);
                }
            }
        }

        protected abstract void append(byte[] buffer, int offset, int length);

        @Override
        public void onAllDataRead() throws IOException {
            ServletInputStream input = context.request.getInputStream();
            String json = finish();
            if (_logger.isDebugEnabled()) {
                _logger.debug("Asynchronous read end from {}: {}", input, json);
            }
            process(json, context, promise);
        }

        protected abstract String finish();

        @Override
        public void onError(Throwable failure) {
            promise.fail(failure);
        }
    }

    protected class UTF8Reader extends AbstractReader {
        private final Utf8StringBuilder content = new Utf8StringBuilder(BUFFER_CAPACITY);

        protected UTF8Reader(Context context, Promise<Void> promise) {
            super(context, promise);
        }

        @Override
        protected void append(byte[] buffer, int offset, int length) {
            content.append(buffer, offset, length);
        }

        @Override
        protected String finish() {
            return content.toString();
        }
    }

    protected class CharsetReader extends AbstractReader {
        private byte[] content = new byte[BUFFER_CAPACITY];
        private final Charset charset;
        private int count;

        public CharsetReader(Context context, Promise<Void> promise, Charset charset) {
            super(context, promise);
            this.charset = charset;
        }

        @Override
        protected void append(byte[] buffer, int offset, int length) {
            int size = content.length;
            int newSize = size;
            while (newSize - count < length) {
                newSize <<= 1;
            }

            if (newSize < 0) {
                throw new IllegalArgumentException("Message too large");
            }

            if (newSize != size) {
                byte[] newContent = new byte[newSize];
                System.arraycopy(content, 0, newContent, 0, count);
                content = newContent;
            }

            System.arraycopy(buffer, offset, content, count, length);
            count += length;
        }

        @Override
        protected String finish() {
            return new String(content, 0, count, charset);
        }
    }

    protected class Writer implements WriteListener {
        private final Context context;
        private final List<ServerMessage> messages;
        private final Promise<Void> promise;
        private int messageIndex;
        private int replyIndex;
        private boolean needsComma;
        private State state = State.BEGIN;

        protected Writer(Context context, List<ServerMessage> messages, Promise<Void> promise) {
            this.context = context;
            this.messages = messages;
            this.promise = promise;
        }

        @Override
        public void onWritePossible() throws IOException {
            ServletOutputStream output = context.response.getOutputStream();

            if (_logger.isDebugEnabled()) {
                _logger.debug("Messages/replies {}/{} to write for session {}", messages.size(), context.replies.size(), context.session);
            }

            while (true) {
                switch (state) {
                    case BEGIN: {
                        state = State.HANDSHAKE;
                        if (!writeBegin(output)) {
                            return;
                        }
                        break;
                    }
                    case HANDSHAKE: {
                        state = State.MESSAGES;
                        if (!writeHandshakeReply(output)) {
                            return;
                        }
                        break;
                    }
                    case MESSAGES: {
                        if (!writeMessages(output)) {
                            return;
                        }
                        state = State.REPLIES;
                        break;
                    }
                    case REPLIES: {
                        if (!writeReplies(output)) {
                            return;
                        }
                        state = State.END;
                        break;
                    }
                    case END: {
                        state = State.COMPLETE;
                        if (!writeEnd(output)) {
                            return;
                        }
                        break;
                    }
                    case COMPLETE: {
<<<<<<< HEAD
                        promise.succeed(null);
                        writeComplete(context, messages);
=======
                        if (asyncContext != null) {
                            asyncContext.complete();
                        }
                        writeComplete(request, response, session, messages, replies);
>>>>>>> 75a25839
                        return;
                    }
                    default: {
                        throw new IllegalStateException();
                    }
                }
            }
        }

        private boolean writeBegin(ServletOutputStream output) throws IOException {
            output.write('[');
            return output.isReady();
        }

        private boolean writeHandshakeReply(ServletOutputStream output) throws IOException {
            List<ServerMessage.Mutable> replies = context.replies;
            if (replies.size() > 0) {
                ServerMessage.Mutable reply = replies.get(0);
                if (Channel.META_HANDSHAKE.equals(reply.getChannel())) {
                    if (allowMessageDeliveryDuringHandshake(context.session) && !messages.isEmpty()) {
                        reply.put("x-messages", messages.size());
                    }
                    getBayeux().freeze(reply);
                    output.write(toJSONBytes(reply, "UTF-8"));
                    needsComma = true;
                    ++replyIndex;
                }
            }
            return output.isReady();
        }

        private boolean writeMessages(ServletOutputStream output) throws IOException {
            try {
                int size = messages.size();
                while (output.isReady()) {
                    if (messageIndex == size) {
                        // Start the interval timeout after writing the
                        // messages since they may take time to be written.
                        startExpiration();
                        return true;
                    } else {
                        if (needsComma) {
                            output.write(',');
                            needsComma = false;
                        } else {
                            ServerMessage message = messages.get(messageIndex);
                            output.write(toJSONBytes(message, "UTF-8"));
                            needsComma = messageIndex < size;
                            ++messageIndex;
                        }
                    }
                }
                return false;
            } catch (Throwable x) {
                // Start the interval timeout also in case of
                // exceptions to ensure the session can be swept.
                startExpiration();
                throw x;
            }
        }

        private void startExpiration() {
<<<<<<< HEAD
            ServerSessionImpl session = context.session;
            if (context.scheduleExpiration && session != null && (session.isHandshook() || session.isConnected())) {
                session.scheduleExpiration(getInterval());
=======
            if (scheduleExpiration) {
                scheduleExpiration(session);
>>>>>>> 75a25839
            }
        }

        private boolean writeReplies(ServletOutputStream output) throws IOException {
            List<ServerMessage.Mutable> replies = context.replies;
            int size = replies.size();
            while (output.isReady()) {
                if (replyIndex == size) {
                    return true;
                } else {
                    ServerMessage.Mutable reply = replies.get(replyIndex);
                    if (needsComma) {
                        output.write(',');
                        needsComma = false;
                    } else {
                        getBayeux().freeze(reply);
                        output.write(toJSONBytes(reply, "UTF-8"));
                        needsComma = replyIndex < size;
                        ++replyIndex;
                    }
                }
            }
            return false;
        }

        private boolean writeEnd(ServletOutputStream output) throws IOException {
            output.write(']');
            return output.isReady();
        }

        @Override
        public void onError(Throwable failure) {
            if (_logger.isDebugEnabled()) {
                _logger.debug("Failure writing messages", failure);
            }
            // Start the interval timeout also in case of
            // errors to ensure the session can be swept.
            startExpiration();
            promise.fail(failure);
        }
    }

    private enum State {
        BEGIN, HANDSHAKE, MESSAGES, REPLIES, END, COMPLETE
    }

    private class AsyncLongPollScheduler extends LongPollScheduler {
        private AsyncLongPollScheduler(Context context, Promise<Void> promise, ServerMessage.Mutable reply, long timeout) {
            super(context, promise, reply, timeout);
        }

        @Override
        protected void dispatch(boolean timeout) {
            // Directly succeeding the callback to write messages and replies.
            // Since the write is async, we will never block and thus never delay other sessions.
            getContext().session.notifyResumed(getMessage(), timeout);
            getPromise().succeed(null);
        }
    }
}<|MERGE_RESOLUTION|>--- conflicted
+++ resolved
@@ -120,7 +120,6 @@
     }
 
     @Override
-<<<<<<< HEAD
     protected HttpScheduler suspend(Context context, Promise<Void> promise, ServerMessage.Mutable message, long timeout) {
         if (_logger.isDebugEnabled()) {
             _logger.debug("Suspended {}", message);
@@ -128,10 +127,6 @@
         context.scheduler = newHttpScheduler(context, promise, message, timeout);
         context.session.notifySuspended(message, timeout);
         return context.scheduler;
-=======
-    protected HttpScheduler suspend(HttpServletRequest request, HttpServletResponse response, ServerSessionImpl session, ServerMessage.Mutable reply, long timeout) {
-        return newHttpScheduler(request, response, getAsyncContext(request), session, reply, timeout);
->>>>>>> 75a25839
     }
 
     protected HttpScheduler newHttpScheduler(Context context, Promise<Void> promise, ServerMessage.Mutable reply, long timeout) {
@@ -139,13 +134,8 @@
     }
 
     @Override
-<<<<<<< HEAD
     protected void write(Context context, List<ServerMessage> messages, Promise<Void> promise) {
         HttpServletResponse response = context.response;
-=======
-    protected void write(HttpServletRequest request, HttpServletResponse response, ServerSessionImpl session, boolean scheduleExpiration, List<ServerMessage> messages, ServerMessage.Mutable[] replies) {
-        AsyncContext asyncContext = getAsyncContext(request);
->>>>>>> 75a25839
         try {
             // Always write asynchronously
             response.setContentType("application/json;charset=UTF-8");
@@ -155,14 +145,10 @@
             if (_logger.isDebugEnabled()) {
                 _logger.debug("Exception while writing messages", x);
             }
-<<<<<<< HEAD
+            if (context.scheduleExpiration) {
+                scheduleExpiration(context.session);
+            }
             promise.fail(x);
-=======
-            if (scheduleExpiration) {
-                scheduleExpiration(session);
-            }
-            error(request, response, asyncContext, HttpServletResponse.SC_INTERNAL_SERVER_ERROR);
->>>>>>> 75a25839
         }
     }
 
@@ -348,15 +334,8 @@
                         break;
                     }
                     case COMPLETE: {
-<<<<<<< HEAD
                         promise.succeed(null);
                         writeComplete(context, messages);
-=======
-                        if (asyncContext != null) {
-                            asyncContext.complete();
-                        }
-                        writeComplete(request, response, session, messages, replies);
->>>>>>> 75a25839
                         return;
                     }
                     default: {
@@ -419,14 +398,8 @@
         }
 
         private void startExpiration() {
-<<<<<<< HEAD
-            ServerSessionImpl session = context.session;
-            if (context.scheduleExpiration && session != null && (session.isHandshook() || session.isConnected())) {
-                session.scheduleExpiration(getInterval());
-=======
-            if (scheduleExpiration) {
-                scheduleExpiration(session);
->>>>>>> 75a25839
+            if (context.scheduleExpiration) {
+                scheduleExpiration(context.session);
             }
         }
 
