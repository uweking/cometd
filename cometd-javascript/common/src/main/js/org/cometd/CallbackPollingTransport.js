org.cometd.CallbackPollingTransport = function()
{
    var _super = new org.cometd.RequestTransport();
    var _self = org.cometd.Transport.derive(_super);
    var _maxLength = 2000;

    _self.accept = function(version, crossDomain, url)
    {
        return true;
    };

    _self.jsonpSend = function(packet)
    {
        throw 'Abstract';
    };

    function _failTransportFn(envelope, request, x)
    {
        var self = this;
        return function()
        {
            self.transportFailure(envelope, request, 'error', x);
        }
    }

    _self.transportSend = function(envelope, request)
    {
        var self = this;

        // Microsoft Internet Explorer has a 2083 URL max length
        // We must ensure that we stay within that length
        var start = 0;
        var length = envelope.messages.length;
        var lengths = [];
        while (length > 0)
        {
            // Encode the messages because all brackets, quotes, commas, colons, etc
            // present in the JSON will be URL encoded, taking many more characters
            var json = org.cometd.JSON.toJSON(envelope.messages.slice(start, start + length));
            var urlLength = envelope.url.length + encodeURI(json).length;

            // Let's stay on the safe side and use 2000 instead of 2083
            // also because we did not count few characters among which
            // the parameter name 'message' and the parameter 'jsonp',
            // which sum up to about 50 chars
            if (urlLength > _maxLength)
            {
                if (length === 1)
                {
                    // Keep the semantic of calling response callbacks asynchronously after the request
<<<<<<< HEAD
                    this.setTimeout(_failTransportFn.call(this, envelope, request, x), 0);
=======
                    this.setTimeout(function()
                    {
                        self.transportFailure(envelope, request, {
                            reason: 'Bayeux message too big, max is ' + _maxLength
                        });
                    }, 0);
>>>>>>> 006b72cb
                    return;
                }

                --length;
                continue;
            }

            lengths.push(length);
            start += length;
            length = envelope.messages.length - start;
        }

        // Here we are sure that the messages can be sent within the URL limit

        var envelopeToSend = envelope;
        if (lengths.length > 1)
        {
            var begin = 0;
            var end = lengths[0];
            this._debug('Transport', this.getType(), 'split', envelope.messages.length, 'messages into', lengths.join(' + '));
            envelopeToSend = this._mixin(false, {}, envelope);
            envelopeToSend.messages = envelope.messages.slice(begin, end);
            envelopeToSend.onSuccess = envelope.onSuccess;
            envelopeToSend.onFailure = envelope.onFailure;

            for (var i = 1; i < lengths.length; ++i)
            {
                var nextEnvelope = this._mixin(false, {}, envelope);
                begin = end;
                end += lengths[i];
                nextEnvelope.messages = envelope.messages.slice(begin, end);
                nextEnvelope.onSuccess = envelope.onSuccess;
                nextEnvelope.onFailure = envelope.onFailure;
                this.send(nextEnvelope, request.metaConnect);
            }
        }

        this._debug('Transport', this.getType(), 'sending request', request.id, 'envelope', envelopeToSend);

        try
        {
            var sameStack = true;
            this.jsonpSend({
                transport: this,
                url: envelopeToSend.url,
                sync: envelopeToSend.sync,
                headers: this.getConfiguration().requestHeaders,
                body: org.cometd.JSON.toJSON(envelopeToSend.messages),
                onSuccess: function(responses)
                {
                    var success = false;
                    try
                    {
                        var received = self.convertToMessages(responses);
                        if (received.length === 0)
                        {
                            self.transportFailure(envelopeToSend, request, {
                                httpCode: 204
                            });
                        }
                        else
                        {
                            success = true;
                            self.transportSuccess(envelopeToSend, request, received);
                        }
                    }
                    catch (x)
                    {
                        self._debug(x);
                        if (!success)
                        {
                            self.transportFailure(envelopeToSend, request, {
                                exception: x
                            });
                        }
                    }
                },
                onError: function(reason, exception)
                {
                    var failure = {
                        reason: reason,
                        exception: exception
                    };
                    if (sameStack)
                    {
                        // Keep the semantic of calling response callbacks asynchronously after the request
                        self.setTimeout(function()
                        {
                            self.transportFailure(envelopeToSend, request, failure);
                        }, 0);
                    }
                    else
                    {
                        self.transportFailure(envelopeToSend, request, failure);
                    }
                }
            });
            sameStack = false;
        }
        catch (xx)
        {
            // Keep the semantic of calling response callbacks asynchronously after the request
            this.setTimeout(function()
            {
                self.transportFailure(envelopeToSend, request, {
                    exception: xx
                });
            }, 0);
        }
    };

    return _self;
};<|MERGE_RESOLUTION|>--- conflicted
+++ resolved
@@ -47,17 +47,10 @@
             {
                 if (length === 1)
                 {
+                    var x = 'Bayeux message too big (' + urlLength + ' bytes, max is ' + _maxLength + ') ' +
+                            'for transport ' + this.getType();
                     // Keep the semantic of calling response callbacks asynchronously after the request
-<<<<<<< HEAD
                     this.setTimeout(_failTransportFn.call(this, envelope, request, x), 0);
-=======
-                    this.setTimeout(function()
-                    {
-                        self.transportFailure(envelope, request, {
-                            reason: 'Bayeux message too big, max is ' + _maxLength
-                        });
-                    }, 0);
->>>>>>> 006b72cb
                     return;
                 }
 
