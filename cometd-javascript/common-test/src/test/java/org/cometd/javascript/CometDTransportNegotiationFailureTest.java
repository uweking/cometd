--- conflicted
+++ resolved
@@ -25,18 +25,15 @@
 
 public class CometDTransportNegotiationFailureTest extends AbstractCometDTest {
     @Test
-<<<<<<< HEAD
-    public void testTransportNegotiationFailureForClientLongPollingServerCallbackPolling() throws Exception
-    {
+    public void testTransportNegotiationFailureForClientLongPollingServerCallbackPolling() throws Exception {
         // Only callback-polling on server (via extension), only long-polling on client.
         bayeuxServer.setAllowedTransports("long-polling", "callback-polling");
-        bayeuxServer.addExtension(new BayeuxServer.Extension.Adapter()
-        {
+        bayeuxServer.addExtension(new BayeuxServer.Extension.Adapter() {
             @Override
-            public boolean sendMeta(ServerSession to, ServerMessage.Mutable message)
-            {
-                if (Channel.META_HANDSHAKE.equals(message.getChannel()))
+            public boolean sendMeta(ServerSession to, ServerMessage.Mutable message) {
+                if (Channel.META_HANDSHAKE.equals(message.getChannel())) {
                     message.put(Message.SUPPORTED_CONNECTION_TYPES_FIELD, new String[]{"callback-polling"});
+                }
                 return true;
             }
         });
@@ -67,13 +64,8 @@
     }
 
     @Test
-    public void testTransportNegotiationFailureForClientLongPollingServerWebSocket() throws Exception
-    {
+    public void testTransportNegotiationFailureForClientLongPollingServerWebSocket() throws Exception {
         // Only websocket on server, only long-polling on client.
-=======
-    public void testTransportNegotiationFailureForClientLongPollingServerWebSocket() throws Exception {
-        // Only websocket on server, only long-polling on client
->>>>>>> ed602f7e
         bayeuxServer.setAllowedTransports("websocket");
         evaluateScript("keep_only_long_polling_transport",
                 "cometd.unregisterTransports();" +
@@ -101,14 +93,8 @@
     }
 
     @Test
-<<<<<<< HEAD
-    public void testTransportNegotiationFailureForClientWebSocketServerLongPolling() throws Exception
-    {
+    public void testTransportNegotiationFailureForClientWebSocketServerLongPolling() throws Exception {
         // Only long-polling on server, only websocket on client.
-=======
-    public void testTransportNegotiationFailureForClientWebSocketServerLongPolling() throws Exception {
-        // Only long-polling on server, only websocket on client
->>>>>>> ed602f7e
         bayeuxServer.setAllowedTransports("long-polling");
         evaluateScript("keep_only_websocket_transport",
                 "cometd.unregisterTransports();" +
