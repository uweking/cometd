--- conflicted
+++ resolved
@@ -38,11 +38,7 @@
     public static final String SCHEDULER_OPTION = "scheduler";
 
     protected final Logger logger = LoggerFactory.getLogger(getClass().getName() + "." + System.identityHashCode(this));
-<<<<<<< HEAD
-=======
-    private boolean debug;
     private long maxNetworkDelay;
->>>>>>> fd1c28f0
     private JSONContext.Client jsonContext;
 
     protected ClientTransport(String name, Map<String, Object> options)
@@ -121,11 +117,6 @@
         return jsonContext.generate(messages);
     }
 
-<<<<<<< HEAD
-    public interface Factory
-    {
-        public ClientTransport newClientTransport(String url, Map<String, Object> options);
-=======
     public long getMaxNetworkDelay()
     {
         return maxNetworkDelay = getOption(MAX_NETWORK_DELAY_OPTION, maxNetworkDelay);
@@ -134,6 +125,10 @@
     protected void setMaxNetworkDelay(long maxNetworkDelay)
     {
         this.maxNetworkDelay = maxNetworkDelay;
->>>>>>> fd1c28f0
+    }
+
+    public interface Factory
+    {
+        public ClientTransport newClientTransport(String url, Map<String, Object> options);
     }
 }