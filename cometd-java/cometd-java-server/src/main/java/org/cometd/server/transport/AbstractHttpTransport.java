/*
 * Copyright (c) 2008-2018 the original author or authors.
 *
 * Licensed under the Apache License, Version 2.0 (the "License");
 * you may not use this file except in compliance with the License.
 * You may obtain a copy of the License at
 *
 *     http://www.apache.org/licenses/LICENSE-2.0
 *
 * Unless required by applicable law or agreed to in writing, software
 * distributed under the License is distributed on an "AS IS" BASIS,
 * WITHOUT WARRANTIES OR CONDITIONS OF ANY KIND, either express or implied.
 * See the License for the specific language governing permissions and
 * limitations under the License.
 */
package org.cometd.server.transport;

import java.io.IOException;
import java.net.InetSocketAddress;
import java.security.Principal;
import java.util.ArrayList;
import java.util.Arrays;
import java.util.Collection;
import java.util.Collections;
import java.util.HashMap;
import java.util.List;
import java.util.Locale;
import java.util.Map;
import java.util.concurrent.ConcurrentHashMap;
import java.util.concurrent.ConcurrentMap;
import java.util.concurrent.CopyOnWriteArrayList;
import java.util.concurrent.TimeoutException;
import java.util.concurrent.atomic.AtomicBoolean;
import java.util.concurrent.atomic.AtomicInteger;

import javax.servlet.AsyncEvent;
import javax.servlet.AsyncListener;
import javax.servlet.RequestDispatcher;
import javax.servlet.ServletContext;
import javax.servlet.ServletException;
import javax.servlet.http.Cookie;
import javax.servlet.http.HttpServletRequest;
import javax.servlet.http.HttpServletResponse;
import javax.servlet.http.HttpSession;

import org.cometd.bayeux.Channel;
import org.cometd.bayeux.Message;
import org.cometd.bayeux.Promise;
import org.cometd.bayeux.server.BayeuxContext;
import org.cometd.bayeux.server.ServerMessage;
import org.cometd.bayeux.server.ServerSession;
import org.cometd.common.AsyncFoldLeft;
import org.cometd.server.AbstractServerTransport;
import org.cometd.server.BayeuxServerImpl;
import org.cometd.server.ServerMessageImpl;
import org.cometd.server.ServerSessionImpl;

/**
 * <p>HTTP ServerTransport base class, used by ServerTransports that use
 * HTTP as transport or to initiate a transport connection.</p>
 */
public abstract class AbstractHttpTransport extends AbstractServerTransport {
    public final static String PREFIX = "long-polling";
    public static final String JSON_DEBUG_OPTION = "jsonDebug";
    public static final String MESSAGE_PARAM = "message";
    public final static String BROWSER_COOKIE_NAME_OPTION = "browserCookieName";
    public final static String BROWSER_COOKIE_DOMAIN_OPTION = "browserCookieDomain";
    public final static String BROWSER_COOKIE_PATH_OPTION = "browserCookiePath";
    public final static String BROWSER_COOKIE_SECURE_OPTION = "browserCookieSecure";
    public final static String BROWSER_COOKIE_HTTP_ONLY_OPTION = "browserCookieHttpOnly";
    public final static String MAX_SESSIONS_PER_BROWSER_OPTION = "maxSessionsPerBrowser";
    public final static String HTTP2_MAX_SESSIONS_PER_BROWSER_OPTION = "http2MaxSessionsPerBrowser";
    public final static String MULTI_SESSION_INTERVAL_OPTION = "multiSessionInterval";
    public final static String TRUST_CLIENT_SESSION = "trustClientSession";

    private final Map<String, Collection<ServerSessionImpl>> _sessions = new HashMap<>();
    private final ConcurrentMap<String, AtomicInteger> _browserMap = new ConcurrentHashMap<>();
    private final Map<String, AtomicInteger> _browserSweep = new ConcurrentHashMap<>();
    private String _browserCookieName;
    private String _browserCookieDomain;
    private String _browserCookiePath;
    private boolean _browserCookieSecure;
    private boolean _browserCookieHttpOnly;
    private int _maxSessionsPerBrowser;
    private int _http2MaxSessionsPerBrowser;
    private long _multiSessionInterval;
    private boolean _trustClientSession;
    private long _lastSweep;

    protected AbstractHttpTransport(BayeuxServerImpl bayeux, String name) {
        super(bayeux, name);
        setOptionPrefix(PREFIX);
    }

    @Override
    public void init() {
        super.init();
        _browserCookieName = getOption(BROWSER_COOKIE_NAME_OPTION, "BAYEUX_BROWSER");
        _browserCookieDomain = getOption(BROWSER_COOKIE_DOMAIN_OPTION, null);
        _browserCookiePath = getOption(BROWSER_COOKIE_PATH_OPTION, "/");
        _browserCookieSecure = getOption(BROWSER_COOKIE_SECURE_OPTION, false);
        _browserCookieHttpOnly = getOption(BROWSER_COOKIE_HTTP_ONLY_OPTION, true);
        _maxSessionsPerBrowser = getOption(MAX_SESSIONS_PER_BROWSER_OPTION, 1);
        _http2MaxSessionsPerBrowser = getOption(HTTP2_MAX_SESSIONS_PER_BROWSER_OPTION, -1);
        _multiSessionInterval = getOption(MULTI_SESSION_INTERVAL_OPTION, 2000);
        _trustClientSession = getOption(TRUST_CLIENT_SESSION, false);
    }

    protected long getMultiSessionInterval() {
        return _multiSessionInterval;
    }

    public abstract boolean accept(HttpServletRequest request);

    public abstract void handle(HttpServletRequest request, HttpServletResponse response) throws IOException, ServletException;

    protected abstract HttpScheduler suspend(Context context, Promise<Void> promise, ServerMessage.Mutable message, long timeout);

    protected abstract void write(Context context, List<ServerMessage> messages, Promise<Void> promise);

    protected void processMessages(Context context, ServerMessage.Mutable[] messages, Promise<Void> promise) {
        if (messages.length == 0) {
            promise.fail(new IOException("protocol violation"));
        } else {
            Collection<ServerSessionImpl> sessions = findCurrentSessions(context.request);
            ServerMessage.Mutable message = messages[0];
            ServerSessionImpl session = findSession(sessions, message);
            if (_logger.isDebugEnabled()) {
                _logger.debug("Processing {} messages for session {}", messages.length, session);
            }
            boolean batch = session != null && !Channel.META_CONNECT.equals(message.getChannel());
            if (batch) {
                session.startBatch();
            }

            context.messages = messages;
            context.session = session;
            AsyncFoldLeft.run(messages, null, (result, item, loop) -> processMessage(context, (ServerMessageImpl)item, Promise.from(loop::proceed, loop::fail)), Promise.from(y -> {
                flush(context, promise);
                if (batch) {
                    session.endBatch();
                }
            }, promise::fail));
        }
    }

    private void processMessage(Context context, ServerMessageImpl message, Promise<Void> promise) {
        if (_logger.isDebugEnabled()) {
            _logger.debug("Processing {}", message);
        }

        message.setServerTransport(this);
        message.setBayeuxContext(new HttpContext(context.request));
        ServerSessionImpl session = context.session;
        if (session != null) {
            session.setServerTransport(this);
        }

        switch (message.getChannel()) {
            case Channel.META_HANDSHAKE: {
                if (context.messages.length > 1) {
                    promise.fail(new IOException("bayeux protocol violation"));
                } else {
                    processMetaHandshake(context, message, promise);
                }
                break;
            }
            case Channel.META_CONNECT: {
                boolean canSuspend = context.messages.length == 1;
                processMetaConnect(context, message, canSuspend, Promise.from(y -> resume(context, message, promise), promise::fail));
                break;
            }
            default: {
                processMessage2(context, message, promise);
                break;
            }
        }
    }

    protected ServerSessionImpl findSession(Collection<ServerSessionImpl> sessions, ServerMessage.Mutable message) {
        if (Channel.META_HANDSHAKE.equals(message.getChannel())) {
            ServerSessionImpl session = getBayeux().newServerSession();
            session.setAllowMessageDeliveryDuringHandshake(isAllowMessageDeliveryDuringHandshake());
            return session;
        }

        // Is there an existing, trusted, session ?
        String clientId = message.getClientId();
        if (sessions != null) {
            if (clientId != null) {
                for (ServerSessionImpl session : sessions) {
                    if (session.getId().equals(clientId)) {
                        return session;
                    }
                }
            }
        }

        if (_trustClientSession) {
            return (ServerSessionImpl)getBayeux().getSession(clientId);
        }

        return null;
    }

    protected Collection<ServerSessionImpl> findCurrentSessions(HttpServletRequest request) {
        Cookie[] cookies = request.getCookies();
        if (cookies != null) {
            for (Cookie cookie : cookies) {
                if (_browserCookieName.equals(cookie.getName())) {
                    synchronized (_sessions) {
                        return _sessions.get(cookie.getValue());
                    }
                }
            }
        }
        return null;
    }

    private void processMetaHandshake(Context context, ServerMessage.Mutable message, Promise<Void> promise) {
        handleMessage(context, message, Promise.from(reply -> {
            ServerSessionImpl session = context.session;
            if (reply.isSuccessful()) {
                HttpServletRequest request = context.request;

                String id = findBrowserId(request);
                if (id == null) {
                    id = setBrowserId(request, context.response);
                }
                final String browserId = id;

                session.setBrowserId(browserId);
                synchronized (_sessions) {
                    // The list is modified inside sync blocks, but
                    // iterated outside, so it must be concurrent.
                    Collection<ServerSessionImpl> sessions = _sessions.computeIfAbsent(browserId, k -> new CopyOnWriteArrayList<>());
                    sessions.add(session);
                }

                session.addListener((ServerSession.RemoveListener)(s, timeout) -> {
                    synchronized (_sessions) {
                        Collection<ServerSessionImpl> sessions = _sessions.get(browserId);
                        sessions.remove(session);
                        if (sessions.isEmpty()) {
                            _sessions.remove(browserId);
                        }
                    }
                });
            }
            processReply(session, reply, Promise.from(r -> {
                if (r != null) {
                    context.replies.add(r);
                }
                context.sendQueue = r != null && r.isSuccessful() && allowMessageDeliveryDuringHandshake(session);
                context.scheduleExpiration = true;
                promise.succeed(null);
            }, promise::fail));
        }, promise::fail));
    }

    private void processMetaConnect(Context context, ServerMessage.Mutable message, boolean canSuspend, Promise<Void> promise) {
        ServerSessionImpl session = context.session;
        if (session != null) {
            // Cancel the previous scheduler to cancel any prior waiting long poll.
            // This should also decrement the browser ID.
            session.setScheduler(null);
        }

        boolean wasConnected = session != null && session.isConnected();
        handleMessage(context, message, Promise.from(reply -> {
            boolean proceed = true;
            if (session != null) {
                boolean maySuspend = !session.shouldSchedule();
                if (canSuspend && maySuspend && reply.isSuccessful()) {
                    HttpServletRequest request = context.request;
                    // Detect if we have multiple sessions from the same browser.
                    boolean allowSuspendConnect = incBrowserId(session, isHTTP2(request));
                    if (allowSuspendConnect) {
                        long timeout = session.calculateTimeout(getTimeout());

                        // Support old clients that do not send advice:{timeout:0} on the first connect
                        if (timeout > 0 && wasConnected && session.isConnected()) {
                            // Between the last time we checked for messages in the queue
                            // (which was false, otherwise we would not be in this branch)
                            // and now, messages may have been added to the queue.
                            // We will suspend anyway, but setting the scheduler on the
                            // session will decide atomically if we need to resume or not.

                            HttpScheduler scheduler = suspend(context, promise, message, timeout);
                            // Setting the scheduler may resume the /meta/connect
                            session.setScheduler(scheduler);
                            proceed = false;
                        } else {
                            decBrowserId(session, isHTTP2(request));
                        }
                    } else {
                        // There are multiple sessions from the same browser
                        Map<String, Object> advice = reply.getAdvice(true);
                        advice.put("multiple-clients", true);

                        long multiSessionInterval = getMultiSessionInterval();
                        if (multiSessionInterval > 0) {
                            advice.put(Message.RECONNECT_FIELD, Message.RECONNECT_RETRY_VALUE);
                            advice.put(Message.INTERVAL_FIELD, multiSessionInterval);
                        } else {
                            advice.put(Message.RECONNECT_FIELD, Message.RECONNECT_NONE_VALUE);
                            reply.setSuccessful(false);
                        }
                    }
                }
                if (proceed && session.isDisconnected()) {
                    reply.getAdvice(true).put(Message.RECONNECT_FIELD, Message.RECONNECT_NONE_VALUE);
                }
            }
            if (proceed) {
                promise.succeed(null);
            }
        }, promise::fail));
    }

    private void processMessage2(Context context, ServerMessageImpl message, Promise<Void> promise) {
        handleMessage(context, message, Promise.from(y -> {
            ServerSessionImpl session = context.session;
            processReply(session, message.getAssociated(), Promise.from(reply -> {
                if (reply != null) {
                    context.replies.add(reply);
                }
                boolean metaConnectDelivery = isMetaConnectDeliveryOnly() || session != null && session.isMetaConnectDeliveryOnly();
                if (!metaConnectDelivery) {
                    context.sendQueue = true;
                }
                // Leave scheduleExpiration unchanged.
                promise.succeed(null);
            }, promise::fail));
        }, promise::fail));
    }

    protected boolean isHTTP2(HttpServletRequest request) {
        return "HTTP/2.0".equals(request.getProtocol());
    }

    protected void flush(Context context, Promise<Void> promise) {
        List<ServerMessage> messages = Collections.emptyList();
        ServerSessionImpl session = context.session;
        if (context.sendQueue && session != null) {
            messages = session.takeQueue(context.replies);
        }
        if (_logger.isDebugEnabled()) {
            _logger.debug("Flushing {}, replies={}, messages={}", session, context.replies, messages);
        }
        write(context, messages, promise);
    }

    protected void resume(Context context, ServerMessage.Mutable message, Promise<Void> promise) {
        if (_logger.isDebugEnabled()) {
            _logger.debug("Resumed {}", message);
        }

        ServerMessage.Mutable reply = message.getAssociated();
        ServerSessionImpl session = context.session;
        if (session != null) {
            Map<String, Object> advice = session.takeAdvice(this);
            if (advice != null) {
                reply.put(Message.ADVICE_FIELD, advice);
            }
            if (session.isDisconnected()) {
                reply.getAdvice(true).put(Message.RECONNECT_FIELD, Message.RECONNECT_NONE_VALUE);
            }
        }

        processReply(session, reply, Promise.from(r -> {
            if (r != null) {
                context.replies.add(r);
            }
            context.sendQueue = true;
            context.scheduleExpiration = true;
            promise.succeed(null);
        }, promise::fail));
    }

    protected void sendError(HttpServletRequest request, HttpServletResponse response, int code, Throwable failure) {
        try {
            request.setAttribute(RequestDispatcher.ERROR_EXCEPTION, failure);
            response.sendError(code);
        } catch (Throwable x) {
            if (_logger.isDebugEnabled()) {
                _logger.debug("", x);
            }
        }
    }

    protected String findBrowserId(HttpServletRequest request) {
        Cookie[] cookies = request.getCookies();
        if (cookies != null) {
            for (Cookie cookie : cookies) {
                if (_browserCookieName.equals(cookie.getName())) {
                    return cookie.getValue();
                }
            }
        }
        return null;
    }

    protected String setBrowserId(HttpServletRequest request, HttpServletResponse response) {
        StringBuilder builder = new StringBuilder();
        while (builder.length() < 16) {
            builder.append(Long.toString(getBayeux().randomLong(), 36));
        }
        builder.setLength(16);
        String browserId = builder.toString();
        Cookie cookie = new Cookie(_browserCookieName, browserId);
        if (_browserCookieDomain != null) {
            cookie.setDomain(_browserCookieDomain);
        }
        cookie.setPath(_browserCookiePath);
        cookie.setSecure(_browserCookieSecure);
        cookie.setHttpOnly(_browserCookieHttpOnly);
        cookie.setMaxAge(-1);
        response.addCookie(cookie);
        return browserId;
    }

    /**
     * Increments the count of sessions for the given browser identifier.
     *
     * @param session the session that increments the count
     * @param http2   whether the HTTP protocol is HTTP/2
     * @return true if the count is below the max sessions per browser value.
     * If false is returned, the count is not incremented.
     * @see #decBrowserId(ServerSessionImpl, boolean)
     */
    protected boolean incBrowserId(ServerSessionImpl session, boolean http2) {
        int maxSessionsPerBrowser = http2 ? _http2MaxSessionsPerBrowser : _maxSessionsPerBrowser;
        if (maxSessionsPerBrowser < 0) {
            return true;
        } else if (maxSessionsPerBrowser == 0) {
            return false;
        }

        String browserId = session.getBrowserId();
        AtomicInteger count = _browserMap.get(browserId);
        if (count == null) {
            AtomicInteger newCount = new AtomicInteger();
            count = _browserMap.putIfAbsent(browserId, newCount);
            if (count == null) {
                count = newCount;
            }
        }

        // Increment
        int sessions = count.incrementAndGet();

        // If was zero, remove from the sweep
        if (sessions == 1) {
            _browserSweep.remove(browserId);
        }

        boolean result = true;
        if (sessions > maxSessionsPerBrowser) {
            sessions = count.decrementAndGet();
            result = false;
        }

        if (_logger.isDebugEnabled()) {
            _logger.debug("client {} {} sessions for {}", browserId, sessions, session);
        }

        return result;
    }

    protected void decBrowserId(ServerSessionImpl session, boolean http2) {
        int maxSessionsPerBrowser = http2 ? _http2MaxSessionsPerBrowser : _maxSessionsPerBrowser;
        String browserId = session.getBrowserId();
        if (maxSessionsPerBrowser <= 0 || browserId == null) {
            return;
        }

        int sessions = -1;
        AtomicInteger count = _browserMap.get(browserId);
        if (count != null) {
            sessions = count.decrementAndGet();
        }

        if (sessions == 0) {
            _browserSweep.put(browserId, new AtomicInteger(0));
        }

        if (_logger.isDebugEnabled()) {
<<<<<<< HEAD
            _logger.debug("client {} {} sessions for {}", browserId, sessions, session);
=======
            _logger.debug("< client {} {} sessions for {}", browserId, sessions, session);
        }
    }

    protected void handleJSONParseException(HttpServletRequest request, HttpServletResponse response, String json, Throwable exception) throws IOException {
        _logger.warn("Could not parse JSON: " + json, exception);
        response.setStatus(HttpServletResponse.SC_BAD_REQUEST);
    }

    protected AsyncContext getAsyncContext(HttpServletRequest request) {
        try {
            return request.getAsyncContext();
        } catch (Throwable x) {
            if (_logger.isDebugEnabled()) {
                _logger.debug("Could not retrieve AsyncContext for " + request, x);
            }
            return null;
        }
    }

    protected void error(HttpServletRequest request, HttpServletResponse response, AsyncContext asyncContext, int responseCode) {
        try {
            response.setStatus(responseCode);
        } catch (Exception x) {
            _logger.trace("Could not send " + responseCode + " response", x);
        } finally {
            try {
                if (asyncContext != null) {
                    asyncContext.complete();
                }
            } catch (Exception x) {
                _logger.trace("Could not complete " + responseCode + " response", x);
            }
>>>>>>> 75a25839
        }
    }

    protected void handleJSONParseException(HttpServletRequest request, HttpServletResponse response, String json, Throwable failure) throws IOException {
        _logger.warn("Could not parse JSON: " + json, failure);
        sendError(request, response, HttpServletResponse.SC_BAD_REQUEST, failure);
    }

    protected void handleMessage(Context context, ServerMessage.Mutable message, Promise<ServerMessage.Mutable> promise) {
        getBayeux().handle(context.session, message, promise);
    }

    /**
     * Sweeps the transport for old Browser IDs
     */
    @Override
    protected void sweep() {
        long now = System.currentTimeMillis();
        long elapsed = now - _lastSweep;
        if (_lastSweep > 0 && elapsed > 0) {
            // Calculate the maximum sweeps that a browser ID can be 0 as the
            // maximum interval time divided by the sweep period, doubled for safety
            int maxSweeps = (int)(2 * getMaxInterval() / elapsed);

            for (Map.Entry<String, AtomicInteger> entry : _browserSweep.entrySet()) {
                AtomicInteger count = entry.getValue();
                // if the ID has been in the sweep map for 3 sweeps
                if (count != null && count.incrementAndGet() > maxSweeps) {
                    String key = entry.getKey();
                    // remove it from both browser Maps
                    if (_browserSweep.remove(key) == count && _browserMap.get(key).get() == 0) {
                        _browserMap.remove(key);
                        if (_logger.isDebugEnabled()) {
                            _logger.debug("Swept browserId {}", key);
                        }
                    }
                }
            }
        }
        _lastSweep = now;
    }

    private static class HttpContext implements BayeuxContext {
        final HttpServletRequest _request;

        HttpContext(HttpServletRequest request) {
            _request = request;
        }

        @Override
        public Principal getUserPrincipal() {
            return _request.getUserPrincipal();
        }

        @Override
        public boolean isUserInRole(String role) {
            return _request.isUserInRole(role);
        }

        @Override
        public InetSocketAddress getRemoteAddress() {
            return new InetSocketAddress(_request.getRemoteHost(), _request.getRemotePort());
        }

        @Override
        public InetSocketAddress getLocalAddress() {
            return new InetSocketAddress(_request.getLocalName(), _request.getLocalPort());
        }

        @Override
        public String getHeader(String name) {
            return _request.getHeader(name);
        }

        @Override
        public List<String> getHeaderValues(String name) {
            return Collections.list(_request.getHeaders(name));
        }

        @Override
        public String getParameter(String name) {
            return _request.getParameter(name);
        }

        @Override
        public List<String> getParameterValues(String name) {
            return Arrays.asList(_request.getParameterValues(name));
        }

        @Override
        public String getCookie(String name) {
            Cookie[] cookies = _request.getCookies();
            if (cookies != null) {
                for (Cookie c : cookies) {
                    if (name.equals(c.getName())) {
                        return c.getValue();
                    }
                }
            }
            return null;
        }

        @Override
        public String getHttpSessionId() {
            HttpSession session = _request.getSession(false);
            if (session != null) {
                return session.getId();
            }
            return null;
        }

        @Override
        public Object getHttpSessionAttribute(String name) {
            HttpSession session = _request.getSession(false);
            if (session != null) {
                return session.getAttribute(name);
            }
            return null;
        }

        @Override
        public void setHttpSessionAttribute(String name, Object value) {
            HttpSession session = _request.getSession(false);
            if (session != null) {
                session.setAttribute(name, value);
            } else {
                throw new IllegalStateException("!session");
            }
        }

        @Override
        public void invalidateHttpSession() {
            HttpSession session = _request.getSession(false);
            if (session != null) {
                session.invalidate();
            }
        }

        @Override
        public Object getRequestAttribute(String name) {
            return _request.getAttribute(name);
        }

        private ServletContext getServletContext() {
            HttpSession s = _request.getSession(false);
            if (s != null) {
                return s.getServletContext();
            } else {
                s = _request.getSession(true);
                ServletContext servletContext = s.getServletContext();
                s.invalidate();
                return servletContext;
            }
        }

        @Override
        public Object getContextAttribute(String name) {
            return getServletContext().getAttribute(name);
        }

        @Override
        public String getContextInitParameter(String name) {
            return getServletContext().getInitParameter(name);
        }

        @Override
        public String getContextPath() {
            return _request.getContextPath();
        }

        @Override
        public String getURL() {
            StringBuffer url = _request.getRequestURL();
            String query = _request.getQueryString();
            if (query != null) {
                url.append("?").append(query);
            }
            return url.toString();
        }

        @Override
        public List<Locale> getLocales() {
            return Collections.list(_request.getLocales());
        }

        @Override
        public String getProtocol() {
            return _request.getProtocol();
        }

        @Override
        public boolean isSecure() {
            return _request.isSecure();
        }
    }

    public interface HttpScheduler extends Scheduler {
        public ServerMessage.Mutable getMessage();
    }

    protected abstract class LongPollScheduler implements Runnable, HttpScheduler, AsyncListener {
        private final Context context;
        private final Promise<Void> promise;
        private final ServerMessage.Mutable message;
        private final org.eclipse.jetty.util.thread.Scheduler.Task task;
        private final AtomicBoolean cancel;

        protected LongPollScheduler(Context context, Promise<Void> promise, ServerMessage.Mutable message, long timeout) {
            this.context = context;
            this.promise = promise;
            this.message = message;
            this.task = getBayeux().schedule(this, timeout);
            this.cancel = new AtomicBoolean();
            context.request.getAsyncContext().addListener(this);
        }

        public Context getContext() {
            return context;
        }

        public Promise<Void> getPromise() {
            return promise;
        }

        @Override
        public ServerMessage.Mutable getMessage() {
            return message;
        }

        @Override
        public void schedule() {
            if (cancelTimeout()) {
                if (_logger.isDebugEnabled()) {
                    _logger.debug("Resuming /meta/connect after schedule");
                }
                resume(false);
            }
        }

        @Override
        public void cancel() {
            if (cancelTimeout()) {
                if (_logger.isDebugEnabled()) {
                    _logger.debug("Cancelling {}", message);
                }
                error(new TimeoutException());
            }
        }

        @Override
        public void destroy() {
            cancel();
        }

        private boolean cancelTimeout() {
            // Cannot rely on the return value of task.cancel()
            // since it may be invoked when the task is in run()
            // where cancellation is not possible (it's too late).
            boolean cancelled = cancel.compareAndSet(false, true);
            task.cancel();
            return cancelled;
        }

        @Override
        public void run() {
            if (cancelTimeout()) {
                context.session.setScheduler(null);
                if (_logger.isDebugEnabled()) {
                    _logger.debug("Resuming /meta/connect after timeout");
                }
                resume(true);
            }
        }

        private void resume(boolean timeout) {
            decBrowserId(context.session, isHTTP2(context.request));
            dispatch(timeout);
        }

        @Override
        public void onStartAsync(AsyncEvent event) {
        }

        @Override
        public void onTimeout(AsyncEvent event) {
        }

        @Override
        public void onComplete(AsyncEvent asyncEvent) throws IOException {
        }

        @Override
        public void onError(AsyncEvent event) {
            error(event.getThrowable());
        }

        protected abstract void dispatch(boolean timeout);

        private void error(Throwable failure) {
            HttpServletRequest request = context.request;
            decBrowserId(context.session, isHTTP2(request));
            promise.fail(failure);
        }
    }

    public static class Context {
        protected final List<ServerMessage.Mutable> replies = new ArrayList<>();
        public final HttpServletRequest request;
        public final HttpServletResponse response;
        protected ServerMessage.Mutable[] messages;
        protected ServerSessionImpl session;
        protected boolean sendQueue;
        protected boolean scheduleExpiration;
        protected HttpScheduler scheduler;

        protected Context(HttpServletRequest request, HttpServletResponse response) {
            this.request = request;
            this.response = response;
        }
    }
}<|MERGE_RESOLUTION|>--- conflicted
+++ resolved
@@ -33,6 +33,7 @@
 import java.util.concurrent.atomic.AtomicBoolean;
 import java.util.concurrent.atomic.AtomicInteger;
 
+import javax.servlet.AsyncContext;
 import javax.servlet.AsyncEvent;
 import javax.servlet.AsyncListener;
 import javax.servlet.RequestDispatcher;
@@ -486,16 +487,17 @@
         }
 
         if (_logger.isDebugEnabled()) {
-<<<<<<< HEAD
             _logger.debug("client {} {} sessions for {}", browserId, sessions, session);
-=======
-            _logger.debug("< client {} {} sessions for {}", browserId, sessions, session);
-        }
-    }
-
-    protected void handleJSONParseException(HttpServletRequest request, HttpServletResponse response, String json, Throwable exception) throws IOException {
-        _logger.warn("Could not parse JSON: " + json, exception);
-        response.setStatus(HttpServletResponse.SC_BAD_REQUEST);
+        }
+    }
+
+    protected void handleJSONParseException(HttpServletRequest request, HttpServletResponse response, String json, Throwable failure) throws IOException {
+        _logger.warn("Could not parse JSON: " + json, failure);
+        sendError(request, response, HttpServletResponse.SC_BAD_REQUEST, failure);
+    }
+
+    protected void handleMessage(Context context, ServerMessage.Mutable message, Promise<ServerMessage.Mutable> promise) {
+        getBayeux().handle(context.session, message, promise);
     }
 
     protected AsyncContext getAsyncContext(HttpServletRequest request) {
@@ -507,32 +509,6 @@
             }
             return null;
         }
-    }
-
-    protected void error(HttpServletRequest request, HttpServletResponse response, AsyncContext asyncContext, int responseCode) {
-        try {
-            response.setStatus(responseCode);
-        } catch (Exception x) {
-            _logger.trace("Could not send " + responseCode + " response", x);
-        } finally {
-            try {
-                if (asyncContext != null) {
-                    asyncContext.complete();
-                }
-            } catch (Exception x) {
-                _logger.trace("Could not complete " + responseCode + " response", x);
-            }
->>>>>>> 75a25839
-        }
-    }
-
-    protected void handleJSONParseException(HttpServletRequest request, HttpServletResponse response, String json, Throwable failure) throws IOException {
-        _logger.warn("Could not parse JSON: " + json, failure);
-        sendError(request, response, HttpServletResponse.SC_BAD_REQUEST, failure);
-    }
-
-    protected void handleMessage(Context context, ServerMessage.Mutable message, Promise<ServerMessage.Mutable> promise) {
-        getBayeux().handle(context.session, message, promise);
     }
 
     /**
@@ -736,7 +712,10 @@
             this.message = message;
             this.task = getBayeux().schedule(this, timeout);
             this.cancel = new AtomicBoolean();
-            context.request.getAsyncContext().addListener(this);
+            AsyncContext asyncContext = getAsyncContext(context.request);
+            if (asyncContext != null) {
+                asyncContext.addListener(this);
+            }
         }
 
         public Context getContext() {
