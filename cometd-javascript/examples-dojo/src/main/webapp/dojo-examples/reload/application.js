require({
        baseUrl: '../..',
        // Specify 'paths' since CometD is not bundled with Dojo anymore
        paths: {
            'dojox/cometd': 'dojox/cometd'
        }
    },
    ['dojox/cometd', 'dojo/dom', 'dojo/_base/unload', 'dojox/cometd/reload'],
    function(cometd, dom, unload) {
        /* handshake listener to report client IDs */
        cometd.addListener("/meta/handshake", function(message) {
            if (message.successful) {
                dom.byId('previous').innerHTML = window.sessionStorage.getItem('demoLastCometDID');
                dom.byId('current').innerHTML = message.clientId;
<<<<<<< HEAD
                window.sessionStorage.setItem('demoLastCometDID', message.clientId);
            }
            else {
=======
                org.cometd.COOKIE.set('demoLastCometDID', message.clientId, {
                    'max-age': 300,
                    path: '/',
                    expires: new Date(new Date().getTime() + 300 * 1000)
                });
            } else {
>>>>>>> 8bd01d37
                dom.byId('previous').innerHTML = 'Handshake Failed';
                dom.byId('current').innerHTML = 'Handshake Failed';
            }
        });

        /* connect listener to report advice */
        cometd.addListener("/meta/connect", function(message) {
            if (message.advice) {
                dom.byId('advice').innerHTML = JSON.stringify(message.advice);
            }
        });

        /* Initialize CometD */
        var cometURL = location.href.replace(/\/dojo-examples\/.*$/, '') + "/cometd";
        cometd.init({
            url: cometURL,
            logLevel: "debug"
        });

        /* Setup reload extension */
        unload.addOnUnload(cometd, "reload");
    });<|MERGE_RESOLUTION|>--- conflicted
+++ resolved
@@ -12,18 +12,8 @@
             if (message.successful) {
                 dom.byId('previous').innerHTML = window.sessionStorage.getItem('demoLastCometDID');
                 dom.byId('current').innerHTML = message.clientId;
-<<<<<<< HEAD
                 window.sessionStorage.setItem('demoLastCometDID', message.clientId);
-            }
-            else {
-=======
-                org.cometd.COOKIE.set('demoLastCometDID', message.clientId, {
-                    'max-age': 300,
-                    path: '/',
-                    expires: new Date(new Date().getTime() + 300 * 1000)
-                });
             } else {
->>>>>>> 8bd01d37
                 dom.byId('previous').innerHTML = 'Handshake Failed';
                 dom.byId('current').innerHTML = 'Handshake Failed';
             }
