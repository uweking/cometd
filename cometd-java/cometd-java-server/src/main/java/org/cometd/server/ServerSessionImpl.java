--- conflicted
+++ resolved
@@ -62,13 +62,8 @@
     private final AttributesMap _attributes = new AttributesMap();
     private final AtomicBoolean _connected = new AtomicBoolean();
     private final AtomicBoolean _handshook = new AtomicBoolean();
-<<<<<<< HEAD
     private final Map<ServerChannelImpl, Boolean> _subscribedTo = new ConcurrentHashMap<>();
-
-=======
-    private final Map<ServerChannelImpl, Boolean> _subscribedTo = new ConcurrentHashMap<ServerChannelImpl, Boolean>();
     private final Task _lazyTask;
->>>>>>> 5f2f928c
     private AbstractServerTransport.Scheduler _scheduler;
     private ServerTransport _advisedTransport;
     private int _maxQueue = -1;
