/*
 * Copyright (c) 2008-2019 the original author or authors.
 *
 * Licensed under the Apache License, Version 2.0 (the "License");
 * you may not use this file except in compliance with the License.
 * You may obtain a copy of the License at
 *
 *     http://www.apache.org/licenses/LICENSE-2.0
 *
 * Unless required by applicable law or agreed to in writing, software
 * distributed under the License is distributed on an "AS IS" BASIS,
 * WITHOUT WARRANTIES OR CONDITIONS OF ANY KIND, either express or implied.
 * See the License for the specific language governing permissions and
 * limitations under the License.
 */
package org.cometd.server.websocket;

import java.util.Arrays;
import java.util.Map;
<<<<<<< HEAD
import java.util.Set;

import javax.servlet.ServletContainerInitializer;
import javax.servlet.ServletContextEvent;
import javax.servlet.ServletContextListener;
import javax.servlet.ServletException;
=======

>>>>>>> 12518628
import javax.websocket.ContainerProvider;
import javax.websocket.WebSocketContainer;

import okhttp3.OkHttpClient;
import org.cometd.bayeux.server.BayeuxServer;
import org.cometd.client.BayeuxClient;
import org.cometd.client.http.jetty.JettyHttpClientTransport;
import org.cometd.client.transport.ClientTransport;
import org.cometd.client.websocket.okhttp.OkHttpWebSocketTransport;
import org.cometd.server.BayeuxServerImpl;
import org.cometd.server.CometDServlet;
import org.cometd.server.http.JSONTransport;
import org.cometd.server.websocket.javax.WebSocketTransport;
import org.cometd.server.websocket.jetty.JettyWebSocketTransport;
import org.eclipse.jetty.client.HttpClient;
import org.eclipse.jetty.server.Server;
import org.eclipse.jetty.server.ServerConnector;
import org.eclipse.jetty.servlet.ServletContextHandler;
import org.eclipse.jetty.servlet.ServletHolder;
import org.eclipse.jetty.util.thread.QueuedThreadPool;
import org.eclipse.jetty.websocket.client.WebSocketClient;
import org.eclipse.jetty.websocket.javax.server.JavaxWebSocketServletContainerInitializer;
import org.eclipse.jetty.websocket.server.config.JettyWebSocketServletContainerInitializer;
import org.junit.After;
import org.junit.Rule;
import org.junit.rules.TestWatcher;
import org.junit.runner.Description;
import org.junit.runner.RunWith;
import org.junit.runners.Parameterized;
import org.slf4j.Logger;
import org.slf4j.LoggerFactory;

@RunWith(Parameterized.class)
public abstract class ClientServerWebSocketTest {
    protected static final String WEBSOCKET_JSR356 = "JSR356";
    protected static final String WEBSOCKET_JETTY = "JETTY";
    protected static final String WEBSOCKET_OKHTTP = "OKHTTP";

    @Parameterized.Parameters(name = "{index}: WebSocket implementation: {0}")
    public static Iterable<Object[]> data() {
        return Arrays.asList(new Object[][]
                {
                        {WEBSOCKET_JSR356},
                        {WEBSOCKET_JETTY},
                        {WEBSOCKET_OKHTTP}
                }
        );
    }

    @Rule
    public final TestWatcher testName = new TestWatcher() {
        @Override
        protected void starting(Description description) {
            super.starting(description);
            System.err.printf("Running %s.%s%n", description.getTestClass().getName(), description.getMethodName());
        }
    };
    protected final Logger logger = LoggerFactory.getLogger(getClass());
    protected final String wsTransportType;
    protected ServerConnector connector;
    protected Server server;
    protected ServletContextHandler context;
    protected String cometdServletPath;
    protected HttpClient httpClient;
    protected WebSocketContainer wsClientContainer;
    protected WebSocketClient wsClient;
    protected OkHttpClient okHttpClient;
    protected String cometdURL;
    protected BayeuxServerImpl bayeux;

    protected ClientServerWebSocketTest(String wsTransportType) {
        this.wsTransportType = wsTransportType;
    }

    protected void prepareAndStart(Map<String, String> initParams) throws Exception {
        prepareAndStart("/cometd", initParams);
    }

    protected void prepareAndStart(String servletPath, Map<String, String> initParams) throws Exception {
        prepareServer(0, servletPath, initParams, true);
        prepareClient();
        startServer();
        startClient();
    }

    protected void prepareServer(int port, Map<String, String> initParams, boolean eager) throws Exception {
        prepareServer(port, "/cometd", initParams, eager);
    }

    protected void prepareServer(int port, String servletPath, Map<String, String> initParams, boolean eager) throws Exception {
        String wsTransportClass;
        switch (wsTransportType) {
            case WEBSOCKET_JSR356:
            case WEBSOCKET_OKHTTP:
                wsTransportClass = WebSocketTransport.class.getName();
                break;
            case WEBSOCKET_JETTY:
                wsTransportClass = JettyWebSocketTransport.class.getName();
                break;
            default:
                throw new IllegalArgumentException();
        }
        prepareServer(port, servletPath, initParams, eager, wsTransportClass);
    }

    protected void prepareServer(int port, String servletPath, Map<String, String> initParams, boolean eager, String wsTransportClass) throws Exception {
        QueuedThreadPool serverThreads = new QueuedThreadPool();
        serverThreads.setName("server");
        server = new Server(serverThreads);

        connector = new ServerConnector(server);
        connector.setPort(port);
        server.addConnector(connector);

        context = new ServletContextHandler(server, "/", true, false);

<<<<<<< HEAD
        ServletContainerInitializer initializer;
        if (WEBSOCKET_JSR_356.equals(wsTransportType)) {
            initializer = new JavaxWebSocketServletContainerInitializer();
        } else if (WEBSOCKET_JETTY.equals(wsTransportType)) {
            initializer = new JettyWebSocketServletContainerInitializer();
        } else {
            throw new IllegalArgumentException("Unsupported transport " + wsTransportType);
=======
        switch (wsTransportType) {
            case WEBSOCKET_JSR356:
            case WEBSOCKET_OKHTTP:
                WebSocketServerContainerInitializer.configureContext(context);
                break;
            case WEBSOCKET_JETTY:
                WebSocketUpgradeFilter.configureContext(context);
                break;
            default:
                throw new IllegalArgumentException();
>>>>>>> 12518628
        }

        context.addEventListener(new ServletContextListener() {
            @Override
            public void contextInitialized(ServletContextEvent sce) {
                try {
                    initializer.onStartup(Set.of(), sce.getServletContext());
                } catch (ServletException x) {
                    throw new RuntimeException(x);
                }
            }
        });

        // CometD servlet
        cometdServletPath = servletPath;
        if (cometdServletPath.endsWith("/*")) {
            cometdServletPath = cometdServletPath.substring(0, cometdServletPath.length() - 2);
        }
        String cometdURLMapping = cometdServletPath;
        if (!cometdURLMapping.endsWith("/*")) {
            cometdURLMapping = cometdURLMapping + "/*";
        }
        ServletHolder cometdServletHolder = new ServletHolder(CometDServlet.class);
        String transports = wsTransportClass + "," + JSONTransport.class.getName();
        cometdServletHolder.setInitParameter("transports", transports);
        cometdServletHolder.setInitParameter("timeout", "10000");
        cometdServletHolder.setInitParameter("ws.cometdURLMapping", cometdURLMapping);
        if (eager) {
            cometdServletHolder.setInitOrder(1);
        }
        if (initParams != null) {
            for (Map.Entry<String, String> entry : initParams.entrySet()) {
                cometdServletHolder.setInitParameter(entry.getKey(), entry.getValue());
            }
        }
        context.addServlet(cometdServletHolder, cometdURLMapping);
    }

    protected void prepareClient() {
        QueuedThreadPool clientThreads = new QueuedThreadPool();
        clientThreads.setName("client");
        httpClient = new HttpClient();
        httpClient.setExecutor(clientThreads);
        switch (wsTransportType) {
            case WEBSOCKET_JSR356:
                wsClientContainer = ContainerProvider.getWebSocketContainer();
                httpClient.addBean(wsClientContainer, true);
                break;
            case WEBSOCKET_JETTY:
                wsClient = new WebSocketClient(httpClient);
                httpClient.addBean(wsClient, true);
                break;
            case WEBSOCKET_OKHTTP:
                okHttpClient = new OkHttpClient();
                break;
            default:
                throw new IllegalArgumentException();
        }
    }

    protected void startServer() throws Exception {
        server.start();
        int port = connector.getLocalPort();
        cometdURL = "http://localhost:" + port + cometdServletPath;
        bayeux = (BayeuxServerImpl)context.getServletContext().getAttribute(BayeuxServer.ATTRIBUTE);
    }

    protected void startClient() throws Exception {
        httpClient.start();
    }

    protected BayeuxClient newBayeuxClient() {
        return new BayeuxClient(cometdURL, newWebSocketTransport(null));
    }

    protected ClientTransport newLongPollingTransport(Map<String, Object> options) {
        return new JettyHttpClientTransport(options, httpClient);
    }

    protected ClientTransport newWebSocketTransport(Map<String, Object> options) {
        return newWebSocketTransport(null, options);
    }

    protected ClientTransport newWebSocketTransport(String url, Map<String, Object> options) {
        ClientTransport result;
        switch (wsTransportType) {
            case WEBSOCKET_JSR356:
                result = newWebSocketTransport(url, options, wsClientContainer);
                break;
            case WEBSOCKET_JETTY:
                result = newJettyWebSocketTransport(url, options, wsClient);
                break;
            case WEBSOCKET_OKHTTP:
                result = newOkHttpWebSocketTransport(url, options, okHttpClient);
                break;
            default:
                throw new IllegalArgumentException();
        }
        return result;
    }

    protected org.cometd.client.websocket.javax.WebSocketTransport newWebSocketTransport(String url, Map<String, Object> options, WebSocketContainer wsContainer) {
        return new org.cometd.client.websocket.javax.WebSocketTransport(url, options, null, wsContainer);
    }

    protected org.cometd.client.websocket.jetty.JettyWebSocketTransport newJettyWebSocketTransport(String url, Map<String, Object> options, WebSocketClient wsClient) {
        return new org.cometd.client.websocket.jetty.JettyWebSocketTransport(url, options, null, wsClient);
    }

    protected OkHttpWebSocketTransport newOkHttpWebSocketTransport(String url, Map<String, Object> options, OkHttpClient okHttpClient) {
        return new OkHttpWebSocketTransport(url, options, null, okHttpClient);
    }

    protected void disconnectBayeuxClient(BayeuxClient client) {
        client.disconnect(1000);
    }

    @After
    public void stopAndDispose() throws Exception {
        stopClient();
        stopServer();
    }

    protected void stopServer() throws Exception {
        if (server != null) {
            server.stop();
        }
    }

    protected void stopClient() throws Exception {
        if (httpClient != null) {
            httpClient.stop();
        }
    }
}<|MERGE_RESOLUTION|>--- conflicted
+++ resolved
@@ -17,16 +17,12 @@
 
 import java.util.Arrays;
 import java.util.Map;
-<<<<<<< HEAD
 import java.util.Set;
 
 import javax.servlet.ServletContainerInitializer;
 import javax.servlet.ServletContextEvent;
 import javax.servlet.ServletContextListener;
 import javax.servlet.ServletException;
-=======
-
->>>>>>> 12518628
 import javax.websocket.ContainerProvider;
 import javax.websocket.WebSocketContainer;
 
@@ -48,7 +44,7 @@
 import org.eclipse.jetty.servlet.ServletHolder;
 import org.eclipse.jetty.util.thread.QueuedThreadPool;
 import org.eclipse.jetty.websocket.client.WebSocketClient;
-import org.eclipse.jetty.websocket.javax.server.JavaxWebSocketServletContainerInitializer;
+import org.eclipse.jetty.websocket.javax.server.config.JavaxWebSocketServletContainerInitializer;
 import org.eclipse.jetty.websocket.server.config.JettyWebSocketServletContainerInitializer;
 import org.junit.After;
 import org.junit.Rule;
@@ -143,26 +139,17 @@
 
         context = new ServletContextHandler(server, "/", true, false);
 
-<<<<<<< HEAD
         ServletContainerInitializer initializer;
-        if (WEBSOCKET_JSR_356.equals(wsTransportType)) {
-            initializer = new JavaxWebSocketServletContainerInitializer();
-        } else if (WEBSOCKET_JETTY.equals(wsTransportType)) {
-            initializer = new JettyWebSocketServletContainerInitializer();
-        } else {
-            throw new IllegalArgumentException("Unsupported transport " + wsTransportType);
-=======
-        switch (wsTransportType) {
-            case WEBSOCKET_JSR356:
-            case WEBSOCKET_OKHTTP:
-                WebSocketServerContainerInitializer.configureContext(context);
-                break;
-            case WEBSOCKET_JETTY:
-                WebSocketUpgradeFilter.configureContext(context);
-                break;
-            default:
-                throw new IllegalArgumentException();
->>>>>>> 12518628
+        switch (wsTransportType) {
+            case WEBSOCKET_JSR356:
+            case WEBSOCKET_OKHTTP:
+                initializer = new JavaxWebSocketServletContainerInitializer();
+                break;
+            case WEBSOCKET_JETTY:
+                initializer = new JettyWebSocketServletContainerInitializer();
+                break;
+            default:
+                throw new IllegalArgumentException("Unsupported transport " + wsTransportType);
         }
 
         context.addEventListener(new ServletContextListener() {
