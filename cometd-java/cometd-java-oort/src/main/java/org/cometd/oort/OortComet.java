--- conflicted
+++ resolved
@@ -23,7 +23,6 @@
 import java.util.concurrent.ConcurrentMap;
 import java.util.concurrent.ScheduledExecutorService;
 
-import org.cometd.bayeux.Message;
 import org.cometd.bayeux.client.ClientSessionChannel;
 import org.cometd.client.BayeuxClient;
 import org.cometd.client.transport.ClientTransport;
@@ -54,16 +53,13 @@
                 continue;
             }
 
-            ClientSessionChannel.MessageListener listener = new ClientSessionChannel.MessageListener() {
-                @Override
-                public void onMessage(ClientSessionChannel channel, Message message) {
-                    if (logger.isDebugEnabled()) {
-                        logger.debug("Republishing message {} from {}", message, _cometURL);
-                    }
-                    // BayeuxServer may sweep channels, so calling bayeux.getChannel(...)
-                    // may return null, and therefore we use the client to send the message.
-                    _oort.getOortSession().getChannel(message.getChannel()).publish(message);
+            ClientSessionChannel.MessageListener listener = (c, message) -> {
+                if (logger.isDebugEnabled()) {
+                    logger.debug("Republishing message {} from {}", message, _cometURL);
                 }
+                // BayeuxServer may sweep channels, so calling bayeux.getChannel(...)
+                // may return null, and therefore we use the client to send the message.
+                _oort.getOortSession().getChannel(message.getChannel()).publish(message);
             };
 
             ClientSessionChannel.MessageListener existing = _subscriptions.putIfAbsent(channel, listener);
@@ -96,45 +92,39 @@
     }
 
     void open() {
-        batch(new Runnable() {
-            @Override
-            public void run() {
-                // Subscribe to cloud notifications
-                getChannel(Oort.OORT_CLOUD_CHANNEL).subscribe(new ClientSessionChannel.MessageListener() {
-                    @Override
-                    public void onMessage(ClientSessionChannel channel, Message message) {
-                        if (message.isSuccessful()) {
-                            _oort.joinComets(message);
-                        }
-                    }
-                });
+        batch(() -> {
+            // Subscribe to cloud notifications
+            getChannel(Oort.OORT_CLOUD_CHANNEL).subscribe((channel, message) -> {
+                if (message.isSuccessful()) {
+                    _oort.joinComets(message);
+                }
+            });
 
-                // It is possible that a call to Oort.observeChannel() (which triggers
-                // the call to subscribe()) is performed concurrently with the handshake
-                // of this OortComet with a remote comet.
-                // For example, Seti calls Oort.observeChannel() on startup and this may
-                // be called while the Oort cloud is connecting all the comets together.
-                // In this case, below we will clear existing subscriptions, but we will
-                // subscribe them again just afterwards, ensuring only one subscriber
-                // (and not multiple ones) is subscribed.
-                clearSubscriptions();
-                _subscriptionsAllowed = true;
+            // It is possible that a call to Oort.observeChannel() (which triggers
+            // the call to subscribe()) is performed concurrently with the handshake
+            // of this OortComet with a remote comet.
+            // For example, Seti calls Oort.observeChannel() on startup and this may
+            // be called while the Oort cloud is connecting all the comets together.
+            // In this case, below we will clear existing subscriptions, but we will
+            // subscribe them again just afterwards, ensuring only one subscriber
+            // (and not multiple ones) is subscribed.
+            clearSubscriptions();
+            _subscriptionsAllowed = true;
 
-                Set<String> channels = _oort.getObservedChannels();
-                if (logger.isDebugEnabled()) {
-                    logger.debug("Handshake completed, observing channels {}", channels);
-                }
-                subscribe(channels);
+            Set<String> channels = _oort.getObservedChannels();
+            if (logger.isDebugEnabled()) {
+                logger.debug("Handshake completed, observing channels {}", channels);
+            }
+            subscribe(channels);
 
-                // Advertise the remote node that we have joined
-                Map<String, Object> data = new HashMap<>(2);
-                data.put(Oort.EXT_OORT_ID_FIELD, _oort.getId());
-                data.put(Oort.EXT_OORT_URL_FIELD, _oort.getURL());
-                getChannel(Oort.OORT_SERVICE_CHANNEL).publish(data);
+            // Advertise the remote node that we have joined
+            Map<String, Object> data = new HashMap<>(2);
+            data.put(Oort.EXT_OORT_ID_FIELD, _oort.getId());
+            data.put(Oort.EXT_OORT_URL_FIELD, _oort.getURL());
+            getChannel(Oort.OORT_SERVICE_CHANNEL).publish(data);
 
-                // Advertise our own network
-                getChannel(Oort.OORT_CLOUD_CHANNEL).publish(new ArrayList<>(_oort.getKnownComets()));
-            }
+            // Advertise our own network
+            getChannel(Oort.OORT_CLOUD_CHANNEL).publish(new ArrayList<>(_oort.getKnownComets()));
         });
     }
 
@@ -146,64 +136,4 @@
                 _cometURL,
                 getId());
     }
-<<<<<<< HEAD
-
-    private class HandshakeListener implements ClientSessionChannel.MessageListener {
-        @Override
-        public void onMessage(ClientSessionChannel channel, Message message) {
-            if (!message.isSuccessful()) {
-                return;
-            }
-
-            Map<String, Object> ext = message.getExt();
-            if (ext == null) {
-                return;
-            }
-
-            Object oortExtObject = ext.get(Oort.EXT_OORT_FIELD);
-            if (!(oortExtObject instanceof Map)) {
-                return;
-            }
-
-            batch(() -> {
-                // Subscribe to cloud notifications
-                getChannel(Oort.OORT_CLOUD_CHANNEL).subscribe(new ClientSessionChannel.MessageListener() {
-                    @Override
-                    public void onMessage(ClientSessionChannel channel1, Message message1) {
-                        if (message1.isSuccessful()) {
-                            _oort.joinComets(message1);
-                        }
-                    }
-                });
-
-                // It is possible that a call to Oort.observeChannel() (which triggers
-                // the call to subscribe()) is performed concurrently with the handshake
-                // of this OortComet with a remote comet.
-                // For example, Seti calls Oort.observeChannel() on startup and this may
-                // be called while the Oort cloud is connecting all the comets together.
-                // In this case, below we will clear existing subscriptions, but we will
-                // subscribe them again just afterwards, ensuring only one subscriber
-                // (and not multiple ones) is subscribed.
-                clearSubscriptions();
-                _subscriptionsAllowed = true;
-
-                Set<String> channels = _oort.getObservedChannels();
-                if (logger.isDebugEnabled()) {
-                    logger.debug("Handshake completed, observing channels {}", channels);
-                }
-                subscribe(channels);
-
-                // Advertise the remote node that we have joined
-                Map<String, Object> data = new HashMap<>(2);
-                data.put(Oort.EXT_OORT_ID_FIELD, _oort.getId());
-                data.put(Oort.EXT_OORT_URL_FIELD, _oort.getURL());
-                getChannel(Oort.OORT_SERVICE_CHANNEL).publish(data);
-
-                // Advertise our own network
-                getChannel(Oort.OORT_CLOUD_CHANNEL).publish(new ArrayList<>(_oort.getKnownComets()));
-            });
-        }
-    }
-=======
->>>>>>> 8f889d92
 }