--- conflicted
+++ resolved
@@ -82,11 +82,7 @@
         ServletContextHandler context = new ServletContextHandler(server, contextPath);
 
         // Configure WebSocket for the context.
-<<<<<<< HEAD
-        JavaxWebSocketServletContainerInitializer.initialize(context);
-=======
-        WebSocketServerContainerInitializer.configure(context, null);
->>>>>>> e8789a61
+        JavaxWebSocketServletContainerInitializer.configure(context, null);
 
         // Setup JMX.
         MBeanContainer mbeanContainer = new MBeanContainer(ManagementFactory.getPlatformMBeanServer());
