/*
 * Copyright (c) 2008-2018 the original author or authors.
 *
 * Licensed under the Apache License, Version 2.0 (the "License");
 * you may not use this file except in compliance with the License.
 * You may obtain a copy of the License at
 *
 *     http://www.apache.org/licenses/LICENSE-2.0
 *
 * Unless required by applicable law or agreed to in writing, software
 * distributed under the License is distributed on an "AS IS" BASIS,
 * WITHOUT WARRANTIES OR CONDITIONS OF ANY KIND, either express or implied.
 * See the License for the specific language governing permissions and
 * limitations under the License.
 */
package org.cometd.client;

import java.net.CookieManager;
import java.net.CookieStore;
import java.net.HttpCookie;
import java.net.URI;
import java.util.ArrayDeque;
import java.util.ArrayList;
import java.util.Arrays;
import java.util.Collections;
import java.util.EnumSet;
import java.util.HashMap;
import java.util.List;
import java.util.Map;
import java.util.Objects;
import java.util.Queue;
import java.util.Set;
import java.util.concurrent.ConcurrentHashMap;
import java.util.concurrent.CountDownLatch;
import java.util.concurrent.RejectedExecutionException;
import java.util.concurrent.ScheduledExecutorService;
import java.util.concurrent.ScheduledThreadPoolExecutor;
import java.util.concurrent.TimeUnit;

import org.cometd.bayeux.Bayeux;
import org.cometd.bayeux.Channel;
import org.cometd.bayeux.ChannelId;
import org.cometd.bayeux.Message;
import org.cometd.bayeux.Promise;
import org.cometd.bayeux.client.ClientSession;
import org.cometd.bayeux.client.ClientSessionChannel;
import org.cometd.client.transport.ClientTransport;
import org.cometd.client.transport.HttpClientTransport;
import org.cometd.client.transport.LongPollingTransport;
import org.cometd.client.transport.MessageClientTransport;
import org.cometd.client.transport.TransportListener;
import org.cometd.client.transport.TransportRegistry;
import org.cometd.common.AbstractClientSession;
import org.cometd.common.AsyncFoldLeft;
import org.cometd.common.TransportException;
import org.slf4j.Logger;
import org.slf4j.LoggerFactory;

/**
 * <p>BayeuxClient is the implementation of a client for the Bayeux protocol.</p>
 * <p> A BayeuxClient can receive/publish messages from/to a Bayeux server, and
 * it is the counterpart in Java of the JavaScript library used in browsers (and as such
 * it is ideal for Swing applications, load testing tools, etc.).</p>
 * <p>A BayeuxClient handshakes with a Bayeux server
 * and then subscribes {@link ClientSessionChannel.MessageListener} to channels in order
 * to receive messages, and may also publish messages to the Bayeux server.</p>
 * <p>BayeuxClient relies on pluggable transports for communication with the Bayeux
 * server, and the most common transport is {@link LongPollingTransport}, which uses
 * HTTP to transport Bayeux messages and it is based on
 * <a href="http://wiki.eclipse.org/Jetty/Feature/HttpClient">Jetty's HTTP client</a>.</p>
 * <p>When the communication with the server is finished, the BayeuxClient can be
 * disconnected from the Bayeux server.</p>
 * <p>Typical usage:</p>
 * <pre>
 * // Handshake
 * String url = "http://localhost:8080/cometd";
 * BayeuxClient client = new BayeuxClient(url, LongPollingTransport.create(null));
 * client.handshake();
 * client.waitFor(1000, BayeuxClient.State.CONNECTED);
 *
 * // Subscription to channels
 * ClientSessionChannel channel = client.getChannel("/foo");
 * channel.subscribe(new ClientSessionChannel.MessageListener()
 * {
 *     public void onMessage(ClientSessionChannel channel, Message message)
 *     {
 *         // Handle the message
 *     }
 * });
 *
 * // Publishing to channels
 * Map&lt;String, Object&gt; data = new HashMap&lt;String, Object&gt;();
 * data.put("bar", "baz");
 * channel.publish(data);
 *
 * // Disconnecting
 * client.disconnect();
 * client.waitFor(1000, BayeuxClient.State.DISCONNECTED);
 * </pre>
 */
public class BayeuxClient extends AbstractClientSession implements Bayeux {
    public static final String BACKOFF_INCREMENT_OPTION = "backoffIncrement";
    public static final String MAX_BACKOFF_OPTION = "maxBackoff";
    public static final String BAYEUX_VERSION = "1.0";

    protected final Logger logger = LoggerFactory.getLogger(getClass().getName() + "." + Integer.toHexString(System.identityHashCode(this)));
    private final TransportRegistry transportRegistry = new TransportRegistry();
    private final Map<String, Object> options = new ConcurrentHashMap<>();
    private final List<Message.Mutable> messageQueue = new ArrayList<>(32);
    private final CookieStore cookieStore = new CookieManager().getCookieStore();
    private final TransportListener messageListener = new MessageTransportListener();
    private final SessionState sessionState = new SessionState();
    private final String url;
    private ScheduledExecutorService scheduler;
    private long backoffIncrement;
    private long maxBackoff;

    /**
     * <p>Creates a BayeuxClient that will connect to the Bayeux server at the given URL
     * and with the given transport(s).</p>
     * <p>This constructor allocates a new {@link ScheduledExecutorService scheduler}; it is recommended that
     * when creating a large number of BayeuxClients a shared scheduler is used.</p>
     *
     * @param url        the Bayeux server URL to connect to
     * @param transport  the default (mandatory) transport to use
     * @param transports additional optional transports to use in case the default transport cannot be used
     * @see #BayeuxClient(String, ScheduledExecutorService, ClientTransport, ClientTransport...)
     */
    public BayeuxClient(String url, ClientTransport transport, ClientTransport... transports) {
        this(url, null, transport, transports);
    }

    /**
     * <p>Creates a BayeuxClient that will connect to the Bayeux server at the given URL,
     * with the given scheduler and with the given transport(s).</p>
     *
     * @param url        the Bayeux server URL to connect to
     * @param scheduler  the scheduler to use for scheduling timed operations
     * @param transport  the default (mandatory) transport to use
     * @param transports additional optional transports to use in case the default transport cannot be used
     */
    public BayeuxClient(String url, ScheduledExecutorService scheduler, ClientTransport transport, ClientTransport... transports) {
        this.url = Objects.requireNonNull(url);
        this.scheduler = scheduler;
<<<<<<< HEAD
=======

>>>>>>> 391219b5
        Objects.requireNonNull(transport);
        transportRegistry.add(transport);
        for (ClientTransport t : transports) {
            transportRegistry.add(t);
        }

        for (String transportName : transportRegistry.getKnownTransports()) {
            ClientTransport clientTransport = transportRegistry.getTransport(transportName);
            clientTransport.setOption(ClientTransport.URL_OPTION, url);
            if (clientTransport instanceof MessageClientTransport) {
                ((MessageClientTransport)clientTransport).setMessageTransportListener(messageListener);
            }
            if (clientTransport instanceof HttpClientTransport) {
                HttpClientTransport httpTransport = (HttpClientTransport)clientTransport;
                httpTransport.setCookieStore(cookieStore);
            }
        }
    }

    /**
     * @return the URL passed when constructing this instance
     */
    public String getURL() {
        return url;
    }

    /**
     * @return the current period of time to wait before trying to reconnect
     */
    public long getBackoff() {
        return sessionState.getBackOff();
    }

    /**
     * @return the period of time that increments the pause to wait before trying to reconnect
     * after each failed attempt to connect to the Bayeux server
     * @see #getMaxBackoff()
     */
    public long getBackoffIncrement() {
        return backoffIncrement;
    }

    /**
     * @return the maximum pause to wait before trying to reconnect after each failed attempt
     * to connect to the Bayeux server
     * @see #getBackoffIncrement()
     */
    public long getMaxBackoff() {
        return maxBackoff;
    }

    public CookieStore getCookieStore() {
        return cookieStore;
    }

    /**
     * <p>Retrieves the first cookie with the given name, if available.</p>
     * <p>Note that currently only HTTP transports support cookies.</p>
     *
     * @param name the cookie name
     * @return the cookie, or null if no such cookie is found
     * @see #putCookie(HttpCookie)
     */
    public HttpCookie getCookie(String name) {
        for (HttpCookie cookie : getCookieStore().get(URI.create(getURL()))) {
            if (name.equals(cookie.getName())) {
                return cookie;
            }
        }
        return null;
    }

    public void putCookie(HttpCookie cookie) {
        URI uri = URI.create(getURL());
        if (cookie.getPath() == null) {
            String path = uri.getPath();
            if (path == null || !path.contains("/")) {
                path = "/";
            } else {
                path = path.substring(0, path.lastIndexOf("/") + 1);
            }
            cookie.setPath(path);
        }
        if (cookie.getDomain() == null) {
            cookie.setDomain(uri.getHost());
        }
        getCookieStore().add(uri, cookie);
    }

    @Override
    public String getId() {
        return sessionState.getSessionId();
    }

    @Override
    public boolean isHandshook() {
        State state = getState();
        return state == State.HANDSHAKEN || state == State.CONNECTING || state == State.CONNECTED || state == State.UNCONNECTED;
    }

    @Override
    public boolean isConnected() {
        return getState() == State.CONNECTED;
    }

    /**
<<<<<<< HEAD
     * @return whether this BayeuxClient is disconnecting or disconnected
=======
     * @return whether this BayeuxClient is terminating or disconnected
>>>>>>> 391219b5
     */
    public boolean isDisconnected() {
        State state = getState();
        return state == State.TERMINATING || state == State.DISCONNECTED;
    }

    /**
     * @return the current state of this BayeuxClient
     */
    protected State getState() {
        return sessionState.getState();
    }

    /**
     * @param callback the message listener to notify of the handshake result
     * @deprecated use {@link #handshake(MessageListener)} instead
     */
    @Deprecated
    public void handshake(ClientSessionChannel.MessageListener callback) {
        handshake(null, message -> callback.onMessage(getChannel(Channel.META_HANDSHAKE), message));
    }

    public void handshake(MessageListener callback) {
        handshake(null, callback);
    }

    @Override
<<<<<<< HEAD
    public void handshake(Map<String, Object> fields, MessageListener callback) {
        if (sessionState.update(State.HANDSHAKING)) {
            sessionState.submit(() -> sessionState.handshaking(fields, callback));
=======
    public void handshake(final Map<String, Object> fields, final ClientSessionChannel.MessageListener callback) {
        if (getState() == State.DISCONNECTED) {
            sessionState.submit(new Runnable() {
                @Override
                public void run() {
                    sessionState.handshaking(fields, callback);
                }
            });
>>>>>>> 391219b5
        } else {
            throw new IllegalStateException();
        }
    }

    /**
     * <p>Performs the handshake and waits at most the given time for the handshake to complete.</p>
     * <p>When this method returns, the handshake may have failed (for example because the Bayeux
     * server denied it), so it is important to check the return value to know whether the handshake
     * completed or not.</p>
     *
     * @param waitMs the time to wait for the handshake to complete
     * @return the state of this BayeuxClient
     * @see #handshake(Map, long)
     */
    public State handshake(long waitMs) {
        return handshake(null, waitMs);
    }

    /**
     * <p>Performs the handshake with the given template and waits at most the given time for the handshake to complete.</p>
     * <p>When this method returns, the handshake may have failed (for example because the Bayeux
     * server denied it), so it is important to check the return value to know whether the handshake
     * completed or not.</p>
     *
     * @param template the template object to be merged with the handshake message
     * @param waitMs   the time to wait for the handshake to complete
     * @return the state of this BayeuxClient
     * @see #handshake(long)
     */
    public State handshake(Map<String, Object> template, long waitMs) {
        handshake(template);
        waitFor(waitMs, State.CONNECTING, State.CONNECTED, State.DISCONNECTED);
        return getState();
    }

    protected void sendHandshake() {
        List<ClientTransport> transports = transportRegistry.negotiate(getAllowedTransports().toArray(), BAYEUX_VERSION);
        List<String> transportNames = new ArrayList<>(transports.size());
        for (ClientTransport transport : transports) {
            transportNames.add(transport.getName());
        }

        Message.Mutable message = newMessage();
        Map<String, Object> handshakeFields = sessionState.getHandshakeFields();
        if (handshakeFields != null) {
            message.putAll(handshakeFields);
        }

        String messageId = newMessageId();
        message.setId(messageId);
        message.setChannel(Channel.META_HANDSHAKE);
        message.put(Message.SUPPORTED_CONNECTION_TYPES_FIELD, transportNames);
        message.put(Message.VERSION_FIELD, BayeuxClient.BAYEUX_VERSION);
        registerCallback(messageId, sessionState.getHandshakeCallback());

        if (logger.isDebugEnabled()) {
            logger.debug("Handshaking on transport {}: {}", getTransport(), message);
        }

        List<Message.Mutable> messages = new ArrayList<>(1);
        messages.add(message);
        sendMessages(messages, Promise.complete((r, x) -> {
            if (logger.isDebugEnabled()) {
                logger.debug("{} handshake {}", x == null ? "Sent" : "Failed", message);
            }
        }));
    }

    /**
     * <p>Waits for this BayeuxClient to reach the given state(s) within the given time.</p>
     *
     * @param waitMs the time to wait to reach the given state(s)
     * @param state  the state to reach
     * @param states additional states to reach in alternative
     * @return true if one of the state(s) has been reached within the given time, false otherwise
     */
    public boolean waitFor(long waitMs, State state, State... states) {
        List<State> waitForStates = new ArrayList<>();
        waitForStates.add(state);
        waitForStates.addAll(Arrays.asList(states));

        synchronized (sessionState) {
            while (waitMs > 0) {
                // This check is needed to avoid that we return from waitFor() too early,
                // when the state has been set, but its effects (like notifying listeners)
                // are not completed yet (issue #212).
                // Transient states (like CONNECTING or DISCONNECTING) may "miss" the
                // wake up in this way:
                // * T1 goes in wait - releases lock
                // * T2 finishes update to CONNECTING - notifies lock
                // * T3 starts a state update to CONNECTED - releases lock
                // * T1 wakes up, takes lock, but sees update in progress, waits - releases lock
                // * T3 finishes update to CONNECTED - notifies lock
                // * T1 wakes up, takes lock, sees status == CONNECTED - CONNECTING has been "missed"
                // To avoid this, we use State.implies()
                if (sessionState.isIdle()) {
                    State currentState = getState();
                    for (State s : waitForStates) {
                        if (currentState.implies(s)) {
                            return true;
                        }
                    }
                }

                if (logger.isDebugEnabled()) {
                    logger.debug("Waiting {}ms for {}", waitMs, waitForStates);
                }

                long start = System.nanoTime();
                if (sessionState.await(waitMs)) {
                    break;
                }
                long elapsed = TimeUnit.NANOSECONDS.toMillis(System.nanoTime() - start);

                if (logger.isDebugEnabled()) {
                    logger.debug("Waited {}/{}ms for {}, state is {}", elapsed, waitMs, waitForStates, sessionState.getState());
                }

                waitMs -= elapsed;
            }
            return false;
        }
    }

    protected void sendConnect() {
        ClientTransport transport = getTransport();
        if (transport == null) {
            return;
        }

        Message.Mutable message = newMessage();
        message.setId(newMessageId());
        message.setChannel(Channel.META_CONNECT);
        message.put(Message.CONNECTION_TYPE_FIELD, transport.getName());

        State state = getState();
        if (state == State.CONNECTING || state == State.UNCONNECTED) {
            // First connect after handshake or after failure, add advice.
            message.getAdvice(true).put("timeout", 0);
        }

        if (logger.isDebugEnabled()) {
            logger.debug("Connecting, transport {}", transport);
        }

        List<Message.Mutable> messages = new ArrayList<>(1);
        messages.add(message);
        sendMessages(messages, Promise.complete((r, x) -> {
            if (logger.isDebugEnabled()) {
                logger.debug("{} connect {}", x == null ? "Sent" : "Failed", message);
            }
        }));
    }

    @Override
    protected ChannelId newChannelId(String channelId) {
        // Save some parsing by checking if there is already one
        AbstractSessionChannel channel = getChannels().get(channelId);
        return channel == null ? new ChannelId(channelId) : channel.getChannelId();
    }

    @Override
    protected AbstractSessionChannel newChannel(ChannelId channelId) {
        return new BayeuxClientChannel(channelId);
    }

    @Override
    protected void sendBatch() {
        if (canSend()) {
            List<Message.Mutable> messages = takeMessages();
            if (!messages.isEmpty()) {
                sendMessages(messages, Promise.complete((r, x) -> {
                    if (logger.isDebugEnabled()) {
                        logger.debug("{} batch {}", x == null ? "Sent" : "Failed", messages);
                    }
                }));
            }
        }
    }

    protected void sendMessages(List<Message.Mutable> messages, Promise<Boolean> promise) {
        AsyncFoldLeft.run(messages, new ArrayList<Message.Mutable>(messages.size()), (toSend, message, loop) -> {
            String messageId = message.getId();
            message.setClientId(sessionState.sessionId);
            extendOutgoing(message, Promise.from(extPass -> {
                // Extensions may have changed the messageId.
                message.setId(messageId);
                if (extPass) {
                    toSend.add(message);
                }
                loop.proceed(toSend);
            }, loop::fail));
        }, Promise.from(toSend -> {
            List<Message.Mutable> deleted = Collections.emptyList();
            if (toSend.size() != messages.size()) {
                deleted = new ArrayList<>(messages);
                deleted.removeAll(toSend);
            }

            // Fail the deleted messages first, to avoid a
            // race with the replies of the sent messages.
            AsyncFoldLeft.run(deleted, null, (result, message, loop) -> {
                Message.Mutable failed = newMessage();
                failed.setId(message.getId());
                failed.setSuccessful(false);
                failed.setChannel(message.getChannel());
                if (message.containsKey(Message.SUBSCRIPTION_FIELD)) {
                    failed.put(Message.SUBSCRIPTION_FIELD, message.get(Message.SUBSCRIPTION_FIELD));
                }
                failed.put(Message.ERROR_FIELD, "404::message_deleted");
                receive(failed, Promise.from(loop::proceed, loop::fail));
            }, Promise.from(r -> {
                // Send the messages.
                if (toSend.isEmpty()) {
                    promise.succeed(false);
                } else {
                    if (logger.isDebugEnabled()) {
                        logger.debug("Sending messages {}", toSend);
                    }
                    promise.succeed(sessionState.send(messageListener, toSend));
                }
            }, promise::fail));
        }, promise::fail));
    }

    private List<Message.Mutable> takeMessages() {
        // Multiple threads can call this method concurrently (for example
        // a batched publish() is executed exactly when a message arrives
        // and a listener also performs a batched publish() in response to
        // the message).
        // The queue must be drained atomically, otherwise we risk that the
        // same message is drained twice.

        List<Message.Mutable> messages;
        synchronized (messageQueue) {
            messages = new ArrayList<>(messageQueue);
            messageQueue.clear();
        }
        return messages;
    }

    @Override
    public void disconnect(final ClientSession.MessageListener callback) {
        sessionState.submit(() -> {
            if (sessionState.disconnecting()) {
                Message.Mutable message = newMessage();
                String messageId = newMessageId();
                message.setId(messageId);
                message.setChannel(Channel.META_DISCONNECT);

<<<<<<< HEAD
                registerCallback(messageId, callback);

                List<Message.Mutable> messages = new ArrayList<>(1);
                messages.add(message);
                sendMessages(messages, Promise.complete((r, x) -> {
                    if (logger.isDebugEnabled()) {
                        logger.debug("{} disconnect {}", x == null ? "Sent" : "Failed", message);
                    }
                }));
=======
    @Override
    public void disconnect(final ClientSessionChannel.MessageListener callback) {
        sessionState.submit(new Runnable() {
            @Override
            public void run() {
                sessionState.disconnecting(callback);
>>>>>>> 391219b5
            }
        });
    }

    /**
     * <p>Performs a {@link #disconnect() disconnect} and uses the given {@code timeout}
     * to wait for the disconnect to complete.</p>
     * <p>When a disconnect is sent to the server, the server also wakes up the long
     * poll that may be outstanding, so that a connect reply message may arrive to
     * the client later than the disconnect reply message.</p>
     * <p>This method waits for the given {@code timeout} for the disconnect reply, but also
     * waits the same timeout for the last connect reply; in the worst case the
     * maximum time waited will therefore be twice the given {@code timeout} parameter.</p>
     * <p>This method returns true if the disconnect reply message arrived within the
     * given {@code timeout} parameter, no matter if the connect reply message arrived or not.</p>
     *
     * @param timeout the timeout to wait for the disconnect to complete
     * @return true if the disconnect completed within the given timeout
     */
    public boolean disconnect(long timeout) {
        if (isDisconnected()) {
            return true;
        }

        final CountDownLatch latch = new CountDownLatch(1);
        ClientSessionChannel.MessageListener lastConnectListener = (channel, message) -> {
            final Map<String, Object> advice = message.getAdvice();
            if (!message.isSuccessful() ||
                    advice != null && Message.RECONNECT_NONE_VALUE.equals(advice.get(Message.RECONNECT_FIELD))) {
                latch.countDown();
            }
        };
        getChannel(Channel.META_CONNECT).addListener(lastConnectListener);

        disconnect();
        boolean disconnected = waitFor(timeout, BayeuxClient.State.DISCONNECTED);

        // There is a possibility that we are in the window where the server
        // has returned the long poll and the client has not issued it again,
        // so wait for the timeout, but do not complain if the latch does not trigger.
        try {
            latch.await(timeout, TimeUnit.MILLISECONDS);
        } catch (InterruptedException x) {
            Thread.currentThread().interrupt();
        }

        getChannel(Channel.META_CONNECT).removeListener(lastConnectListener);

        // Force termination.
        sessionState.submit(sessionState::terminating);

        return disconnected;
    }

    /**
     * <p>Interrupts abruptly the communication with the Bayeux server.</p>
     * <p>This method may be useful to simulate network failures.</p>
     *
     * @see #disconnect()
     */
    public void abort() {
        sessionState.submit(() -> {
            if (sessionState.update(State.TERMINATING)) {
                sessionState.terminate(true);
            }
        });
    }

    private void processMessages(List<Message.Mutable> messages) {
        for (Message.Mutable message : messages) {
            if (logger.isDebugEnabled()) {
                logger.debug("Processing {}", message);
            }

            switch (message.getChannel()) {
                case Channel.META_HANDSHAKE: {
                    processHandshake(message);
                    break;
                }
                case Channel.META_CONNECT: {
                    processConnect(message);
                    break;
                }
                case Channel.META_DISCONNECT: {
                    processDisconnect(message);
                    break;
                }
                default: {
                    processMessage(message);
                    break;
                }
            }
        }
    }

    protected void messagesFailure(Throwable cause, List<? extends Message> messages) {
        for (Message message : messages) {
            if (logger.isDebugEnabled()) {
                logger.debug("Failing {}", message);
            }

            Message.Mutable failed = newMessage();
            failed.setId(message.getId());
            failed.setSuccessful(false);
            failed.setChannel(message.getChannel());
            if (message.containsKey(Message.SUBSCRIPTION_FIELD)) {
                failed.put(Message.SUBSCRIPTION_FIELD, message.get(Message.SUBSCRIPTION_FIELD));
            }

            Map<String, Object> failure = new HashMap<>();
            failed.put("failure", failure);
            failure.put("message", message);
            if (cause != null) {
                failure.put("exception", cause);
            }
            if (cause instanceof TransportException) {
                Map<String, Object> fields = ((TransportException)cause).getFields();
                if (fields != null) {
                    failure.putAll(fields);
                }
            }
            ClientTransport transport = getTransport();
            if (transport != null) {
                failure.put(Message.CONNECTION_TYPE_FIELD, transport.getName());
            }

            switch (message.getChannel()) {
                case Channel.META_HANDSHAKE: {
                    handshakeFailure(failed, cause);
                    break;
                }
                case Channel.META_CONNECT: {
                    connectFailure(failed, cause);
                    break;
                }
                case Channel.META_DISCONNECT: {
                    disconnectFailure(failed, cause);
                    break;
                }
                default: {
                    messageFailure(failed, cause);
                    break;
                }
            }
        }
    }

    protected void processHandshake(final Message.Mutable handshake) {
        if (handshake.isSuccessful()) {
            final ClientTransport oldTransport = getTransport();

            Object field = handshake.get(Message.SUPPORTED_CONNECTION_TYPES_FIELD);
            Object[] serverTransports = field instanceof List ? ((List)field).toArray() : (Object[])field;
            List<ClientTransport> negotiatedTransports = transportRegistry.negotiate(serverTransports, BAYEUX_VERSION);
            if (negotiatedTransports.isEmpty()) {
                ClientTransport.FailureInfo failureInfo = new ClientTransport.FailureInfo();
                failureInfo.transport = null;
                failureInfo.cause = null;
                failureInfo.error = String.format("405:c%s,s%s:no_transport", getAllowedTransports(), Arrays.toString(serverTransports));
                failureInfo.action = Message.RECONNECT_NONE_VALUE;
                handshake.setSuccessful(false);
                handshake.put(Message.ERROR_FIELD, failureInfo.error);
                failHandshake(handshake, failureInfo);
            } else {
                Number messagesField = (Number)handshake.get("x-messages");
                final int messages = messagesField == null ? 0 : messagesField.intValue();
                final ClientTransport newTransport = negotiatedTransports.get(0);
                if (newTransport != oldTransport) {
                    prepareTransport(oldTransport, newTransport);
                }
<<<<<<< HEAD

                sessionState.submit(() -> {
                    if (sessionState.handshaken(newTransport, handshake.getAdvice(), handshake.getClientId(), messages)) {
                        receive(handshake, Promise.from(r -> {
                            sendBatch();
                            if (messages == 0) {
                                sessionState.connecting();
                            }
                        }, x -> logger.info("Failure while receiving " + handshake, x)));
=======
                sessionState.submit(new Runnable() {
                    @Override
                    public void run() {
                        sessionState.handshaken(newTransport, handshake, messages);
>>>>>>> 391219b5
                    }
                });
            }
        } else {
            ClientTransport.FailureInfo failureInfo = new ClientTransport.FailureInfo();
            failureInfo.transport = getTransport();
            failureInfo.cause = null;
            failureInfo.error = null;
            failureInfo.action = sessionState.getAdviceAction(handshake.getAdvice(), Message.RECONNECT_HANDSHAKE_VALUE);
            failHandshake(handshake, failureInfo);
        }
    }

    private void handshakeFailure(Message.Mutable handshake, final Throwable failure) {
        ClientTransport.FailureInfo failureInfo = new ClientTransport.FailureInfo();
        failureInfo.transport = null;
        failureInfo.cause = failure;
        failureInfo.error = null;
        failureInfo.action = Message.RECONNECT_HANDSHAKE_VALUE;
        failHandshake(handshake, failureInfo);
    }

    private void failHandshake(Message.Mutable handshake, ClientTransport.FailureInfo failureInfo) {
        receive(handshake, Promise.from(r -> {
            // The listeners may have disconnected.
            if (isDisconnected()) {
                failureInfo.action = Message.RECONNECT_NONE_VALUE;
            }
            onTransportFailure(handshake, failureInfo, sessionState);
        }, x -> logger.info("Failure while receiving " + handshake, x)));
    }

    protected void processConnect(final Message.Mutable connect) {
<<<<<<< HEAD
        final Map<String, Object> advice = connect.getAdvice();

        if (connect.isSuccessful()) {
            receive(connect, Promise.from(r -> sessionState.submit(() -> {
                sessionState.connected(advice);
            }), x -> logger.info("Failure while receiving " + connect, x)));
=======
        if (sessionState.matchMetaConnect(connect)) {
            if (connect.isSuccessful()) {
                receive(connect);
                sessionState.submit(new Runnable() {
                    @Override
                    public void run() {
                        sessionState.connected(connect);
                    }
                });
            } else {
                ClientTransport.FailureInfo failureInfo = new ClientTransport.FailureInfo();
                failureInfo.transport = getTransport();
                failureInfo.cause = null;
                failureInfo.error = null;
                failureInfo.action = sessionState.getAdviceAction(connect.getAdvice(), Message.RECONNECT_RETRY_VALUE);
                failConnect(connect, failureInfo);
            }
>>>>>>> 391219b5
        } else {
            if (logger.isDebugEnabled()) {
                logger.debug("Mismatched /meta/connect reply: expected reply for {}, received {}", sessionState.getMetaConnect(), connect);
            }
        }
    }

    private void connectFailure(Message.Mutable connect, Throwable failure) {
        if (sessionState.matchMetaConnect(connect)) {
            ClientTransport.FailureInfo failureInfo = new ClientTransport.FailureInfo();
            failureInfo.transport = null;
            failureInfo.cause = failure;
            failureInfo.error = null;
            failureInfo.action = Message.RECONNECT_RETRY_VALUE;
            failConnect(connect, failureInfo);
        } else {
            if (logger.isDebugEnabled()) {
                logger.debug("Mismatched /meta/connect failure: expected {}, got {}", sessionState.getMetaConnect(), connect);
            }
        }
    }

    private void failConnect(Message.Mutable connect, ClientTransport.FailureInfo failureInfo) {
        receive(connect, Promise.from(r -> {
            // The listeners may have disconnected.
            if (isDisconnected()) {
                failureInfo.action = Message.RECONNECT_NONE_VALUE;
            }
            onTransportFailure(connect, failureInfo, sessionState);
        }, x -> logger.info("Failure while receiving " + connect, x)));
    }

    protected void processDisconnect(final Message.Mutable disconnect) {
        if (disconnect.isSuccessful()) {
<<<<<<< HEAD
            receive(disconnect, Promise.complete((r, x) -> sessionState.submit(sessionState::terminating)));
=======
            receive(disconnect);
            sessionState.submit(new Runnable() {
                @Override
                public void run() {
                    sessionState.terminating();
                }
            });
>>>>>>> 391219b5
        } else {
            disconnectFailure(disconnect, null);
        }
    }

    private void disconnectFailure(Message.Mutable disconnect, Throwable failure) {
        ClientTransport.FailureInfo failureInfo = new ClientTransport.FailureInfo();
        failureInfo.transport = getTransport();
        failureInfo.cause = failure;
        failureInfo.error = null;
        failureInfo.action = Message.RECONNECT_NONE_VALUE;
        failDisconnect(disconnect);
    }

<<<<<<< HEAD
    private void failDisconnect(Message.Mutable disconnect, ClientTransport.FailureInfo failureInfo) {
        receive(disconnect, Promise.complete((r, x) -> onTransportFailure(disconnect, failureInfo, sessionState)));
    }

    protected void processMessage(Message.Mutable message) {
        receive(message, Promise.complete((r, x) -> {
            if (getState() == State.HANDSHAKEN) {
                sessionState.submit(sessionState::connecting);
            }
        }));
    }

    private void messageFailure(Message.Mutable message, Throwable failure) {
=======
    private void failDisconnect(Message.Mutable disconnect) {
        receive(disconnect);
        sessionState.submit(new Runnable() {
            @Override
            public void run() {
                sessionState.terminating();
            }
        });
    }

    protected void processMessage(Message.Mutable message) {
        receive(message);
        if (getState() == State.HANDSHAKEN) {
            sessionState.submit(new Runnable() {
                @Override
                public void run() {
                    sessionState.afterHandshaken();
                }
            });
        }
    }

    private void messageFailure(Message.Mutable message, Throwable failure) {
        ClientTransport.FailureInfo failureInfo = new ClientTransport.FailureInfo();
        failureInfo.transport = getTransport();
        failureInfo.cause = failure;
        failureInfo.error = null;
        failureInfo.action = Message.RECONNECT_NONE_VALUE;
>>>>>>> 391219b5
        failMessage(message);
    }

    private void failMessage(Message.Mutable message) {
<<<<<<< HEAD
        receive(message, Promise.from(r -> {
        }, x -> logger.info("Failure while receiving " + message, x)));
=======
        receive(message);
>>>>>>> 391219b5
    }

    protected boolean scheduleHandshake(long interval, long backOff) {
        if (logger.isDebugEnabled()) {
            logger.debug("Scheduled handshake in {}+{} ms", interval, backOff);
        }
        return scheduleAction(this::sendHandshake, interval, backOff);
    }

    protected boolean scheduleConnect(long interval, long backOff) {
        if (logger.isDebugEnabled()) {
            logger.debug("Scheduled connect in {}+{} ms", interval, backOff);
        }
        return scheduleAction(this::sendConnect, interval, backOff);
    }

    private boolean scheduleAction(Runnable action, long interval, long backoff) {
        // Prevent NPE in case of concurrent disconnect
        ScheduledExecutorService scheduler = this.scheduler;
        if (scheduler != null) {
            try {
                scheduler.schedule(action, interval + backoff, TimeUnit.MILLISECONDS);
                return true;
            } catch (RejectedExecutionException x) {
                // It has been shut down
                logger.trace("", x);
            }
        }
        if (logger.isDebugEnabled()) {
            logger.debug("Could not schedule action {} to scheduler {}", action, scheduler);
        }
        return false;
    }

    @Override
    public List<String> getAllowedTransports() {
        return transportRegistry.getAllowedTransports();
    }

    @Override
    public Set<String> getKnownTransportNames() {
        return transportRegistry.getKnownTransports();
    }

    @Override
    public ClientTransport getTransport(String transport) {
        return transportRegistry.getTransport(transport);
    }

    public ClientTransport getTransport() {
        return sessionState.getTransport();
    }

    protected void initialize() {
        Number value = (Number)getOption(BACKOFF_INCREMENT_OPTION);
        long backoffIncrement = value == null ? -1 : value.longValue();
        if (backoffIncrement < 0) {
            backoffIncrement = 1000L;
        }
        this.backoffIncrement = backoffIncrement;

        value = (Number)getOption(MAX_BACKOFF_OPTION);
        long maxBackoff = value == null ? -1 : value.longValue();
        if (maxBackoff <= 0) {
            maxBackoff = 30000L;
        }
        this.maxBackoff = maxBackoff;

        if (scheduler == null) {
            scheduler = new BayeuxClientScheduler();
        }
    }

    protected void terminate() {
        List<Message.Mutable> messages = takeMessages();
        messagesFailure(null, messages);

        cookieStore.removeAll();

        if (scheduler instanceof BayeuxClientScheduler) {
            scheduler.shutdown();
            scheduler = null;
        }
    }

    @Override
    public Object getOption(String qualifiedName) {
        return options.get(qualifiedName);
    }

    @Override
    public void setOption(String qualifiedName, Object value) {
        options.put(qualifiedName, value);
        // Forward the option to the transports.
        for (String name : transportRegistry.getKnownTransports()) {
            ClientTransport transport = transportRegistry.getTransport(name);
            transport.setOption(qualifiedName, value);
        }
    }

    @Override
    public Set<String> getOptionNames() {
        return options.keySet();
    }

    /**
<<<<<<< HEAD
     * @return the options that configure with BayeuxClient
=======
     * @return the options that configure with BayeuxClient.
>>>>>>> 391219b5
     */
    public Map<String, Object> getOptions() {
        return Collections.unmodifiableMap(options);
    }

    @Override
    protected void send(Message.Mutable message) {
        enqueueSend(message);
    }

    protected void enqueueSend(Message.Mutable message) {
        if (canSend()) {
            List<Message.Mutable> messages = new ArrayList<>(1);
            messages.add(message);
            sendMessages(messages, Promise.complete((r, x) -> {
                if (logger.isDebugEnabled()) {
                    logger.debug("{} message {}", x == null ? "Sent" : "Failed", message);
                }
            }));
        } else {
            synchronized (messageQueue) {
                messageQueue.add(message);
            }
            if (logger.isDebugEnabled()) {
                logger.debug("Enqueued message {} (batching: {})", message, isBatching());
            }
        }
    }

    private boolean canSend() {
        State state = getState();
        boolean handshaking = state == State.HANDSHAKING || state == State.REHANDSHAKING;
        return !isBatching() && !handshaking;
    }

    /**
     * <p>Callback method invoked when the given messages have hit the network towards the Bayeux server.</p>
     * <p>The messages may not be modified, and any modification will be useless because the message have
     * already been sent.</p>
     *
     * @param messages the messages sent
     */
    public void onSending(List<? extends Message> messages) {
    }

    /**
     * <p>Callback method invoke when the given messages have just arrived from the Bayeux server.</p>
     * <p>The messages may be modified, but it's suggested to use {@link Extension}s instead.</p>
     * <p>Extensions will be processed after the invocation of this method.</p>
     *
     * @param messages the messages arrived
     */
    public void onMessages(List<Message.Mutable> messages) {
    }

    /**
     * <p>Callback method invoked when the given messages have failed to be sent.</p>
     * <p>The default implementation logs the failure at DEBUG level.</p>
     *
     * @param failure  the exception that caused the failure
     * @param messages the messages being sent
     */
    public void onFailure(Throwable failure, List<? extends Message> messages) {
        if (logger.isDebugEnabled()) {
            logger.debug("Messages failed " + messages, failure);
        }
    }

    private void prepareTransport(ClientTransport oldTransport, ClientTransport newTransport) {
        if (oldTransport != null) {
            oldTransport.terminate();
        }
        newTransport.init();
    }

    protected void onTransportFailure(Message message, ClientTransport.FailureInfo failureInfo, final ClientTransport.FailureHandler handler) {
        if (logger.isDebugEnabled()) {
            logger.debug("Transport failure: {} for {}", failureInfo, message);
        }

        if (Message.RECONNECT_NONE_VALUE.equals(failureInfo.action)) {
            if (Channel.META_HANDSHAKE.equals(message.getChannel())) {
                ClientTransport transport = getTransport();
                if (transport != null && failureInfo.transport == null) {
                    onTransportFailure(transport.getName(), null, failureInfo.cause);
                }
            }
        } else {
            failureInfo.delay = sessionState.getBackOff();

            if (Channel.META_HANDSHAKE.equals(message.getChannel())) {
                // Invalid transport, try to negotiate a new one.
                if (failureInfo.transport == null) {
                    List<ClientTransport> transports = transportRegistry.negotiate(getAllowedTransports().toArray(), BAYEUX_VERSION);
                    if (transports.isEmpty()) {
                        onTransportFailure(getTransport().getName(), null, failureInfo.cause);
                        failureInfo.action = Message.RECONNECT_NONE_VALUE;
                    } else {
                        ClientTransport oldTransport = getTransport();
                        ClientTransport newTransport = transports.get(0);
                        if (newTransport != oldTransport) {
                            prepareTransport(oldTransport, newTransport);
                        }
                        onTransportFailure(oldTransport.getName(), newTransport.getName(), failureInfo.cause);
                        failureInfo.transport = newTransport;
                        failureInfo.action = Message.RECONNECT_HANDSHAKE_VALUE;
                    }
                }

                if (!Message.RECONNECT_NONE_VALUE.equals(failureInfo.action)) {
                    sessionState.increaseBackOff();
                }
            } else {
                sessionState.initUnconnectTime();

                if (Message.RECONNECT_RETRY_VALUE.equals(failureInfo.action)) {
                    failureInfo.delay = sessionState.increaseBackOff();
                    if (sessionState.nextConnectExceedsMaxInterval()) {
                        if (logger.isDebugEnabled()) {
                            logger.debug("Switching to handshake retries");
                        }
                        failureInfo.action = Message.RECONNECT_HANDSHAKE_VALUE;
                    }
                }

                if (Message.RECONNECT_HANDSHAKE_VALUE.equals(failureInfo.action)) {
                    failureInfo.delay = 0;
                    sessionState.resetBackOff();
                }
            }
        }

        handler.handle(failureInfo);
    }

    protected void onTransportFailure(String oldTransportName, String newTransportName, Throwable failure) {
    }

    /**
     * The states that a BayeuxClient may assume
     */
    public enum State {
        /**
         * State assumed after the handshake when the connection is broken
         */
        UNCONNECTED,
        /**
         * State assumed when the handshake is being sent
         */
        HANDSHAKING,
        /**
         * State assumed when a first handshake failed and the handshake is retried,
         * or when the Bayeux server requests a re-handshake
         */
        REHANDSHAKING,
        /**
         * State assumed when the handshake is received, but before connecting
         */
        HANDSHAKEN(HANDSHAKING, REHANDSHAKING),
        /**
         * State assumed when the connect is being sent for the first time
         */
        CONNECTING(HANDSHAKING, REHANDSHAKING, HANDSHAKEN),
        /**
         * State assumed when this BayeuxClient is connected to the Bayeux server
         */
        CONNECTED(HANDSHAKING, REHANDSHAKING, HANDSHAKEN, CONNECTING),
        /**
         * State assumed when the disconnect is being sent
         */
        DISCONNECTING,
        /**
         * State assumed when the disconnect is received but terminal actions must be performed
         */
        TERMINATING(DISCONNECTING),
        /**
         * State assumed before the handshake and when the disconnect is completed
         */
        DISCONNECTED(DISCONNECTING, TERMINATING);

        private final State[] implieds;

        private State(State... implieds) {
            this.implieds = implieds;
        }

        private boolean implies(State state) {
            if (state == this) {
                return true;
            }
            for (State implied : implieds) {
                if (state == implied) {
                    return true;
                }
            }
            return false;
        }

        private boolean isUpdateableTo(State newState) {
            switch (this) {
                case DISCONNECTED:
                    return newState == HANDSHAKING;
                case HANDSHAKING:
                case REHANDSHAKING:
                    return EnumSet.of(REHANDSHAKING, HANDSHAKEN, DISCONNECTING, TERMINATING).contains(newState);
                case HANDSHAKEN:
                    return EnumSet.of(CONNECTING, DISCONNECTING, TERMINATING).contains(newState);
                case CONNECTING:
                case CONNECTED:
                case UNCONNECTED:
                    return EnumSet.of(REHANDSHAKING, CONNECTED, UNCONNECTED, DISCONNECTING, TERMINATING).contains(newState);
                case DISCONNECTING:
                    return newState == TERMINATING;
                case TERMINATING:
                    return newState == DISCONNECTED;
                default:
                    throw new IllegalStateException();
            }
        }
    }

    private class MessageTransportListener implements TransportListener {
        @Override
        public void onSending(List<? extends Message> messages) {
            BayeuxClient.this.onSending(messages);
        }

        @Override
        public void onMessages(final List<Message.Mutable> messages) {
            BayeuxClient.this.onMessages(messages);
            processMessages(messages);
        }

        @Override
        public void onFailure(final Throwable failure, final List<? extends Message> messages) {
            BayeuxClient.this.onFailure(failure, messages);
            messagesFailure(failure, messages);
        }
    }

    /**
     * <p>A channel scoped to this BayeuxClient.</p>
     */
    protected class BayeuxClientChannel extends AbstractSessionChannel {
        protected BayeuxClientChannel(ChannelId channelId) {
            super(channelId);
        }

        @Override
        public ClientSession getSession() {
            throwIfReleased();
            return BayeuxClient.this;
        }
    }

    private class SessionState implements ClientTransport.FailureHandler {
        private final Queue<Runnable> actions = new ArrayDeque<>();
        private State state = State.DISCONNECTED;
        private ClientTransport transport;
        private Map<String, Object> handshakeFields;
        private ClientSession.MessageListener handshakeCallback;
        private Map<String, Object> advice;
        private String sessionId;
        private long backOff;
        private long unconnectTime;
        private boolean active;
        private int handshakeMessages;
        private Message metaConnect;

        private void reset() {
            actions.clear();
            state = State.DISCONNECTED;
            transport = null;
            handshakeFields = null;
            handshakeCallback = null;
            advice = null;
            sessionId = null;
            backOff = 0;
            unconnectTime = 0;
            active = false;
            handshakeMessages = 0;
            metaConnect = null;
        }

        private State getState() {
            synchronized (this) {
                return state;
            }
        }

        private ClientTransport getTransport() {
            synchronized (this) {
                return transport;
            }
        }

        private Map<String, Object> getHandshakeFields() {
            synchronized (this) {
                return handshakeFields;
            }
        }

        private ClientSession.MessageListener getHandshakeCallback() {
            synchronized (this) {
                return handshakeCallback;
            }
        }

        private Map<String, Object> getAdvice() {
            synchronized (this) {
                return advice;
            }
        }

        private String getSessionId() {
            synchronized (this) {
                return sessionId;
            }
        }

        private long getBackOff() {
            synchronized (this) {
                return backOff;
            }
        }

        private long getUnconnectTime() {
            synchronized (this) {
                if (unconnectTime == 0) {
                    return 0;
                }
                return TimeUnit.NANOSECONDS.toMillis(System.nanoTime() - unconnectTime);
            }
        }

        private long getTimeout() {
            return getAdviceLong(Message.TIMEOUT_FIELD);
        }

        private long getInterval() {
            return getAdviceLong(Message.INTERVAL_FIELD);
        }

        private long getMaxInterval() {
            return getAdviceLong(Message.MAX_INTERVAL_FIELD);
        }

        private String getAdviceAction(Map<String, Object> advice, String defaultAction) {
            String result = null;
            if (advice == null) {
                advice = getAdvice();
            }
            if (advice != null) {
                result = (String)advice.get(Message.RECONNECT_FIELD);
            }
            return result == null ? defaultAction : result;
        }

        private long getAdviceLong(String field) {
            synchronized (this) {
                long result = 0;
                if (advice != null && advice.containsKey(field)) {
                    result = ((Number)advice.get(field)).longValue();
                }
                return result;
            }
        }

        private long nextBackOff() {
            synchronized (this) {
                return Math.min(backOff + getBackoffIncrement(), getMaxBackoff());
            }
        }

        private long increaseBackOff() {
            synchronized (this) {
                return this.backOff = nextBackOff();
            }
        }

        private void resetBackOff() {
            synchronized (this) {
                this.backOff = 0;
            }
        }

<<<<<<< HEAD
        private boolean handshaking(Map<String, Object> fields, ClientSession.MessageListener callback) {
            initialize();

            List<String> allowedTransports = getAllowedTransports();
            // Pick the first transport for the handshake, it will renegotiate if not right
            final ClientTransport transport = transportRegistry.negotiate(allowedTransports.toArray(), BAYEUX_VERSION).get(0);
            prepareTransport(null, transport);
            if (logger.isDebugEnabled()) {
                logger.debug("Using initial transport {} from {}", transport.getName(), allowedTransports);
            }
=======
        private void handshaking(Map<String, Object> handshakeFields, ClientSessionChannel.MessageListener handshakeCallback) {
            if (update(State.HANDSHAKING)) {
                initialize();
>>>>>>> 391219b5

                List<String> allowedTransports = getAllowedTransports();
                // Pick the first transport for the handshake, it will renegotiate if not right
                final ClientTransport transport = transportRegistry.negotiate(allowedTransports.toArray(), BAYEUX_VERSION).get(0);
                prepareTransport(null, transport);
                if (logger.isDebugEnabled()) {
                    logger.debug("Using initial transport {} from {}", transport.getName(), allowedTransports);
                }

                synchronized (this) {
                    this.transport = transport;
                    this.handshakeFields = handshakeFields;
                    this.handshakeCallback = handshakeCallback;
                }

                resetSubscriptions();
                sendHandshake();
            }
        }

        private void rehandshaking(long backOff) {
            State oldState;
            boolean result;
            synchronized (this) {
                oldState = state;
                result = update(State.REHANDSHAKING);
            }
            if (result) {
                if (oldState != State.HANDSHAKING) {
                    resetSubscriptions();
                }
                scheduleHandshake(getInterval(), backOff);
            }
        }

        private void handshaken(ClientTransport transport, Message.Mutable handshake, int messages) {
            boolean updated;
            synchronized (this) {
                updated = update(State.HANDSHAKEN);
                if (updated) {
                    this.transport = transport;
                    this.advice = handshake.getAdvice();
                    this.sessionId = handshake.getClientId();
                    this.handshakeMessages = messages;
                    this.backOff = 0;
                }
            }
            if (updated) {
                receive(handshake);
                sendBatch();
                if (messages == 0) {
                    connecting();
                }
            }
        }

        private void afterHandshaken() {
            boolean connect = false;
            synchronized (this) {
                if (getState() == State.HANDSHAKEN) {
                    if (handshakeMessages > 0) {
                        --handshakeMessages;
                    }
                    connect = handshakeMessages == 0;
                }
            }
            if (connect) {
                connecting();
            }
        }

        private void connecting() {
            if (update(State.CONNECTING)) {
                scheduleConnect(getInterval(), 0);
            }
        }

        private void connected(Message connect) {
            boolean updated;
            synchronized (this) {
                updated = update(State.CONNECTED);
                if (updated) {
                    this.backOff = 0;
                    this.unconnectTime = 0;
                    Map<String, Object> advice = connect.getAdvice();
                    if (advice != null) {
                        this.advice = advice;
                    }
                }
            }
            if (updated) {
                scheduleConnect(getInterval(), 0);
            }
        }

        private void unconnected(long backOff) {
            if (update(State.UNCONNECTED)) {
                scheduleConnect(getInterval(), backOff);
            }
        }

        private boolean nextConnectExceedsMaxInterval() {
            synchronized (this) {
                long maxInterval = getMaxInterval();
                if (maxInterval > 0) {
                    long expiration = getTimeout() + getInterval() + maxInterval;
                    return getUnconnectTime() + getBackOff() > expiration;
                }
                return false;
            }
        }

        private void disconnecting(ClientSessionChannel.MessageListener callback) {
            if (update(State.DISCONNECTING)) {
                Message.Mutable message = newMessage();
                String messageId = newMessageId();
                message.setId(messageId);
                message.setChannel(Channel.META_DISCONNECT);
                registerCallback(messageId, callback);
                List<Message.Mutable> messages = new ArrayList<>(1);
                messages.add(message);
                sendMessages(messages);
            }
        }

        private void terminating() {
            if (update(State.TERMINATING)) {
                terminate(false);
            }
        }

        private boolean update(State newState) {
            synchronized (this) {
                State oldState = state;
                boolean result = state.isUpdateableTo(newState);
                if (result) {
                    state = newState;
                }
                if (logger.isDebugEnabled()) {
                    logger.debug("State {}updated: {} -> {}", result ? "" : "not ", oldState, newState);
                }
                return result;
            }
        }

        private void terminate(boolean abort) {
            if (abort) {
                transport.abort();
            } else {
                transport.terminate();
            }

            BayeuxClient.this.terminate();

            synchronized (this) {
                update(State.DISCONNECTED);
                reset();
            }
        }

        private void submit(Runnable action) {
            boolean empty;
            synchronized (this) {
                empty = actions.isEmpty();
                actions.offer(action);
            }
            if (empty && process()) {
                synchronized (this) {
                    if (logger.isDebugEnabled()) {
                        logger.debug("Notifying threads in waitFor()");
                    }
                    notifyAll();
                }
            }
        }

        private boolean process() {
            boolean looping = false;
            while (true) {
                Runnable action;
                synchronized (this) {
                    // Reentering is a no-operation.
                    if (!looping && active) {
                        return false;
                    }
                    action = actions.poll();
                    if (action == null) {
                        active = false;
                        return true;
                    }
                    if (!looping) {
                        active = looping = true;
                    }
                }
                action.run();
            }
        }

        private boolean send(TransportListener messageListener, List<Message.Mutable> messages) {
            if (isDisconnected()) {
                messagesFailure(new TransportException(null), messages);
                return false;
            } else {
                for (Message.Mutable message : messages) {
                    if (Channel.META_CONNECT.equals(message.getChannel())) {
                        Message existing;
                        synchronized (this) {
                            existing = metaConnect;
                            metaConnect = message;
                        }
                        if (logger.isDebugEnabled()) {
                            if (existing != null) {
                                logger.debug("Overwriting existing /meta/connect {}", existing);
                            }
                            logger.debug("Sending /meta/connect {}", message);
                        }
                    }
                }
                transport.send(messageListener, messages);
                return true;
            }
        }

        private boolean matchMetaConnect(Message.Mutable connect) {
            synchronized (this) {
                if (State.DISCONNECTED.implies(state))
                    return true;
                if (metaConnect != null && metaConnect.getId().equals(connect.getId())) {
                    metaConnect = null;
                    return true;
                }
            }
            return false;
        }

        private Message getMetaConnect() {
            synchronized (this) {
                return metaConnect;
            }
        }

        private boolean isIdle() {
            synchronized (this) {
                return !active;
            }
        }

        private boolean await(long time) {
            synchronized (this) {
                try {
                    wait(time);
                    return false;
                } catch (InterruptedException x) {
                    return true;
                }
            }
        }

        private void initUnconnectTime() {
            synchronized (this) {
                if (unconnectTime == 0) {
                    unconnectTime = System.nanoTime();
                }
            }
        }

        @Override
        public void handle(final ClientTransport.FailureInfo failureInfo) {
            if (logger.isDebugEnabled()) {
                logger.debug("Transport failure handling: {}", failureInfo);
            }

            submit(() -> {
                State newState = failureInfo.actionToState();

                synchronized (this) {
                    ClientTransport newTransport = failureInfo.transport;
                    if (newTransport != null) {
                        transport = newTransport;
                    }

                    String url = failureInfo.url;
                    if (url != null) {
                        transport.setURL(url);
                    }
                }

                switch (newState) {
                    case REHANDSHAKING: {
                        rehandshaking(failureInfo.delay);
                        break;
                    }
                    case UNCONNECTED: {
                        unconnected(failureInfo.delay);
                        break;
                    }
                    case TERMINATING: {
                        terminating();
                        break;
                    }
                    default: {
                        throw new IllegalStateException();
                    }
                }
            });
        }
    }

    private static class BayeuxClientScheduler extends ScheduledThreadPoolExecutor {
        public BayeuxClientScheduler() {
            super(1);
            setExecuteExistingDelayedTasksAfterShutdownPolicy(false);
            setRemoveOnCancelPolicy(true);
        }
    }
}<|MERGE_RESOLUTION|>--- conflicted
+++ resolved
@@ -142,10 +142,6 @@
     public BayeuxClient(String url, ScheduledExecutorService scheduler, ClientTransport transport, ClientTransport... transports) {
         this.url = Objects.requireNonNull(url);
         this.scheduler = scheduler;
-<<<<<<< HEAD
-=======
-
->>>>>>> 391219b5
         Objects.requireNonNull(transport);
         transportRegistry.add(transport);
         for (ClientTransport t : transports) {
@@ -252,11 +248,7 @@
     }
 
     /**
-<<<<<<< HEAD
-     * @return whether this BayeuxClient is disconnecting or disconnected
-=======
      * @return whether this BayeuxClient is terminating or disconnected
->>>>>>> 391219b5
      */
     public boolean isDisconnected() {
         State state = getState();
@@ -284,20 +276,9 @@
     }
 
     @Override
-<<<<<<< HEAD
     public void handshake(Map<String, Object> fields, MessageListener callback) {
-        if (sessionState.update(State.HANDSHAKING)) {
+        if (getState() == State.DISCONNECTED) {
             sessionState.submit(() -> sessionState.handshaking(fields, callback));
-=======
-    public void handshake(final Map<String, Object> fields, final ClientSessionChannel.MessageListener callback) {
-        if (getState() == State.DISCONNECTED) {
-            sessionState.submit(new Runnable() {
-                @Override
-                public void run() {
-                    sessionState.handshaking(fields, callback);
-                }
-            });
->>>>>>> 391219b5
         } else {
             throw new IllegalStateException();
         }
@@ -542,33 +523,7 @@
 
     @Override
     public void disconnect(final ClientSession.MessageListener callback) {
-        sessionState.submit(() -> {
-            if (sessionState.disconnecting()) {
-                Message.Mutable message = newMessage();
-                String messageId = newMessageId();
-                message.setId(messageId);
-                message.setChannel(Channel.META_DISCONNECT);
-
-<<<<<<< HEAD
-                registerCallback(messageId, callback);
-
-                List<Message.Mutable> messages = new ArrayList<>(1);
-                messages.add(message);
-                sendMessages(messages, Promise.complete((r, x) -> {
-                    if (logger.isDebugEnabled()) {
-                        logger.debug("{} disconnect {}", x == null ? "Sent" : "Failed", message);
-                    }
-                }));
-=======
-    @Override
-    public void disconnect(final ClientSessionChannel.MessageListener callback) {
-        sessionState.submit(new Runnable() {
-            @Override
-            public void run() {
-                sessionState.disconnecting(callback);
->>>>>>> 391219b5
-            }
-        });
+        sessionState.submit(() -> sessionState.disconnecting(callback));
     }
 
     /**
@@ -733,28 +688,13 @@
             } else {
                 Number messagesField = (Number)handshake.get("x-messages");
                 final int messages = messagesField == null ? 0 : messagesField.intValue();
+
                 final ClientTransport newTransport = negotiatedTransports.get(0);
                 if (newTransport != oldTransport) {
                     prepareTransport(oldTransport, newTransport);
                 }
-<<<<<<< HEAD
-
-                sessionState.submit(() -> {
-                    if (sessionState.handshaken(newTransport, handshake.getAdvice(), handshake.getClientId(), messages)) {
-                        receive(handshake, Promise.from(r -> {
-                            sendBatch();
-                            if (messages == 0) {
-                                sessionState.connecting();
-                            }
-                        }, x -> logger.info("Failure while receiving " + handshake, x)));
-=======
-                sessionState.submit(new Runnable() {
-                    @Override
-                    public void run() {
-                        sessionState.handshaken(newTransport, handshake, messages);
->>>>>>> 391219b5
-                    }
-                });
+
+                sessionState.submit(() -> sessionState.handshaken(newTransport, handshake, messages));
             }
         } else {
             ClientTransport.FailureInfo failureInfo = new ClientTransport.FailureInfo();
@@ -786,23 +726,11 @@
     }
 
     protected void processConnect(final Message.Mutable connect) {
-<<<<<<< HEAD
-        final Map<String, Object> advice = connect.getAdvice();
-
-        if (connect.isSuccessful()) {
-            receive(connect, Promise.from(r -> sessionState.submit(() -> {
-                sessionState.connected(advice);
-            }), x -> logger.info("Failure while receiving " + connect, x)));
-=======
         if (sessionState.matchMetaConnect(connect)) {
             if (connect.isSuccessful()) {
-                receive(connect);
-                sessionState.submit(new Runnable() {
-                    @Override
-                    public void run() {
-                        sessionState.connected(connect);
-                    }
-                });
+                receive(connect, Promise.from(r -> sessionState.submit(() -> {
+                    sessionState.connected(connect);
+                }), x -> logger.info("Failure while receiving " + connect, x)));
             } else {
                 ClientTransport.FailureInfo failureInfo = new ClientTransport.FailureInfo();
                 failureInfo.transport = getTransport();
@@ -811,7 +739,6 @@
                 failureInfo.action = sessionState.getAdviceAction(connect.getAdvice(), Message.RECONNECT_RETRY_VALUE);
                 failConnect(connect, failureInfo);
             }
->>>>>>> 391219b5
         } else {
             if (logger.isDebugEnabled()) {
                 logger.debug("Mismatched /meta/connect reply: expected reply for {}, received {}", sessionState.getMetaConnect(), connect);
@@ -846,17 +773,7 @@
 
     protected void processDisconnect(final Message.Mutable disconnect) {
         if (disconnect.isSuccessful()) {
-<<<<<<< HEAD
             receive(disconnect, Promise.complete((r, x) -> sessionState.submit(sessionState::terminating)));
-=======
-            receive(disconnect);
-            sessionState.submit(new Runnable() {
-                @Override
-                public void run() {
-                    sessionState.terminating();
-                }
-            });
->>>>>>> 391219b5
         } else {
             disconnectFailure(disconnect, null);
         }
@@ -868,10 +785,9 @@
         failureInfo.cause = failure;
         failureInfo.error = null;
         failureInfo.action = Message.RECONNECT_NONE_VALUE;
-        failDisconnect(disconnect);
-    }
-
-<<<<<<< HEAD
+        failDisconnect(disconnect, failureInfo);
+    }
+
     private void failDisconnect(Message.Mutable disconnect, ClientTransport.FailureInfo failureInfo) {
         receive(disconnect, Promise.complete((r, x) -> onTransportFailure(disconnect, failureInfo, sessionState)));
     }
@@ -879,52 +795,18 @@
     protected void processMessage(Message.Mutable message) {
         receive(message, Promise.complete((r, x) -> {
             if (getState() == State.HANDSHAKEN) {
-                sessionState.submit(sessionState::connecting);
+                sessionState.submit(sessionState::afterHandshaken);
             }
         }));
     }
 
     private void messageFailure(Message.Mutable message, Throwable failure) {
-=======
-    private void failDisconnect(Message.Mutable disconnect) {
-        receive(disconnect);
-        sessionState.submit(new Runnable() {
-            @Override
-            public void run() {
-                sessionState.terminating();
-            }
-        });
-    }
-
-    protected void processMessage(Message.Mutable message) {
-        receive(message);
-        if (getState() == State.HANDSHAKEN) {
-            sessionState.submit(new Runnable() {
-                @Override
-                public void run() {
-                    sessionState.afterHandshaken();
-                }
-            });
-        }
-    }
-
-    private void messageFailure(Message.Mutable message, Throwable failure) {
-        ClientTransport.FailureInfo failureInfo = new ClientTransport.FailureInfo();
-        failureInfo.transport = getTransport();
-        failureInfo.cause = failure;
-        failureInfo.error = null;
-        failureInfo.action = Message.RECONNECT_NONE_VALUE;
->>>>>>> 391219b5
         failMessage(message);
     }
 
     private void failMessage(Message.Mutable message) {
-<<<<<<< HEAD
         receive(message, Promise.from(r -> {
         }, x -> logger.info("Failure while receiving " + message, x)));
-=======
-        receive(message);
->>>>>>> 391219b5
     }
 
     protected boolean scheduleHandshake(long interval, long backOff) {
@@ -1031,11 +913,7 @@
     }
 
     /**
-<<<<<<< HEAD
-     * @return the options that configure with BayeuxClient
-=======
      * @return the options that configure with BayeuxClient.
->>>>>>> 391219b5
      */
     public Map<String, Object> getOptions() {
         return Collections.unmodifiableMap(options);
@@ -1175,7 +1053,7 @@
     }
 
     /**
-     * The states that a BayeuxClient may assume
+     * The states that a BayeuxClient may assume.
      */
     public enum State {
         /**
@@ -1422,22 +1300,9 @@
             }
         }
 
-<<<<<<< HEAD
-        private boolean handshaking(Map<String, Object> fields, ClientSession.MessageListener callback) {
-            initialize();
-
-            List<String> allowedTransports = getAllowedTransports();
-            // Pick the first transport for the handshake, it will renegotiate if not right
-            final ClientTransport transport = transportRegistry.negotiate(allowedTransports.toArray(), BAYEUX_VERSION).get(0);
-            prepareTransport(null, transport);
-            if (logger.isDebugEnabled()) {
-                logger.debug("Using initial transport {} from {}", transport.getName(), allowedTransports);
-            }
-=======
-        private void handshaking(Map<String, Object> handshakeFields, ClientSessionChannel.MessageListener handshakeCallback) {
+        private void handshaking(Map<String, Object> handshakeFields, ClientSession.MessageListener handshakeCallback) {
             if (update(State.HANDSHAKING)) {
                 initialize();
->>>>>>> 391219b5
 
                 List<String> allowedTransports = getAllowedTransports();
                 // Pick the first transport for the handshake, it will renegotiate if not right
@@ -1486,11 +1351,12 @@
                 }
             }
             if (updated) {
-                receive(handshake);
-                sendBatch();
-                if (messages == 0) {
-                    connecting();
-                }
+                receive(handshake, Promise.from(r -> {
+                    sendBatch();
+                    if (messages == 0) {
+                        connecting();
+                    }
+                }, x -> logger.info("Failure while receiving " + handshake, x)));
             }
         }
 
@@ -1550,16 +1416,22 @@
             }
         }
 
-        private void disconnecting(ClientSessionChannel.MessageListener callback) {
+        private void disconnecting(ClientSession.MessageListener callback) {
             if (update(State.DISCONNECTING)) {
                 Message.Mutable message = newMessage();
                 String messageId = newMessageId();
                 message.setId(messageId);
                 message.setChannel(Channel.META_DISCONNECT);
+
                 registerCallback(messageId, callback);
+
                 List<Message.Mutable> messages = new ArrayList<>(1);
                 messages.add(message);
-                sendMessages(messages);
+                sendMessages(messages, Promise.complete((r, x) -> {
+                    if (logger.isDebugEnabled()) {
+                        logger.debug("{} disconnect {}", x == null ? "Sent" : "Failed", message);
+                    }
+                }));
             }
         }
 
